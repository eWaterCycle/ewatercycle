[build-system]
requires = ["hatchling"]
build-backend = "hatchling.build"

[project]
name = "ewatercycle"
version = "2.2.0"
description = "A Python package for running and validating a hydrology model"
readme = "README.md"
license = "Apache-2.0"
requires-python = ">=3.10"
authors = [
    { name = "Stefan Verhoeven", email = "s.verhoeven@esciencecenter.nl" },
]
keywords = [
    "BMI",
    "FAIR",
    "Geoscience",
    "ewatercycle",
]
classifiers = [
    "Development Status :: 5 - Production/Stable",
    "Intended Audience :: Developers",
    "License :: OSI Approved :: Apache Software License",
    "Natural Language :: English",
    "Programming Language :: Python :: 3",
    "Programming Language :: Python :: 3 :: Only",
    "Programming Language :: Python :: 3.10",
    "Topic :: Scientific/Engineering",
    "Topic :: Scientific/Engineering :: GIS",
    "Topic :: Scientific/Engineering :: Hydrology",
    "Typing :: Typed",
]
dependencies = [
    "bmipy",
    "cftime>=1.6.2",
    "dask",
    # esmvaltool is not here as it is installed with conda-lock
    # otherwise installation fails on esmpy
    "Fiona",
    "gitdir",
    "grpc4bmi>=0.4.0",
    "grpcio",
    "hydrostats",
    "matplotlib>=3.5.0",
    "numpy",
    "pandas",
    "pydantic>=2",
    "pyoos",
    "python-dateutil",
    "ruamel.yaml",
    "scipy",
    "Shapely",
    "xarray",
]

[project.optional-dependencies]
dev = [
    "black[jupyter]",
    "build",
    "bump2version",
    "deepdiff",
    "ipython",
    "isort",
    "mypy",
    "nbsphinx",
    "pre-commit>=2.15.0",
    "pycodestyle",
    "pytest",
    "pytest-cov",
    "pytest-runner",
    "recommonmark",
    "rich",
    "sphinx",
    "sphinx-autoapi",
    "sphinx-copybutton",
    "sphinx-rtd-theme",
    "twine",
    "types-python-dateutil",
    "types-PyYAML",
    "types-requests",
]

[project.urls]
"Bug Tracker" = "https://github.com/eWaterCycle/ewatercycle/issues"
Documentation = "https://ewatercycle.readthedocs.io/"
Homepage = "https://www.ewatercycle.org/"
"Source Code" = "https://github.com/eWaterCycle/ewatercycle"

<<<<<<< HEAD
[tool.conda-lock]
#default-non-conda-source = "pip"
channels = [
    'conda-forge'
]
platforms = [
    'linux-64',
    'osx-arm64'
    # nothing provides cdo >=1.9.7 needed by esmvaltool-python-2.3.0-pyhd8ed1ab_0
    # 'win-64',
    # nothing provides cdo >=1.9.7 needed by esmvaltool-python-2.3.0-pyhd8ed1ab_0
    # 'linux-aarch64',  # aka arm64, use for Docker on Apple Silicon
]

[tool.conda-lock.dependencies]
python = ">=3.11"
esmvaltool-python = ">=2.11"
# Following dependencies are not available on conda-forge
gitdir = {source = 'pypi'}
grpc4bmi = {source = 'pypi'}
=======
[tool.hatch.build]
exclude = [
  "tests", "docs"
]
>>>>>>> f4019700

[tool.isort]
profile = "black"
multi_line_output = 3

[tool.pylint.messages_control]
disable = "C0330, C0326"

[tool.pylint.format]
max-line-length = "88"

[tool.pydocstyle]
convention = "google"

[tool.coverage.run]
source= "src"
branch = true
parallel = true

[tool.pytest.ini_options]
testpaths = ["tests"]

[tool.mypy]
plugins = ["pydantic.mypy"]
ignore_missing_imports = true
warn_unused_ignores = true
check_untyped_defs = true
files = ["src"]<|MERGE_RESOLUTION|>--- conflicted
+++ resolved
@@ -87,7 +87,11 @@
 Homepage = "https://www.ewatercycle.org/"
 "Source Code" = "https://github.com/eWaterCycle/ewatercycle"
 
-<<<<<<< HEAD
+[tool.hatch.build]
+exclude = [
+  "tests", "docs"
+]
+
 [tool.conda-lock]
 #default-non-conda-source = "pip"
 channels = [
@@ -108,12 +112,6 @@
 # Following dependencies are not available on conda-forge
 gitdir = {source = 'pypi'}
 grpc4bmi = {source = 'pypi'}
-=======
-[tool.hatch.build]
-exclude = [
-  "tests", "docs"
-]
->>>>>>> f4019700
 
 [tool.isort]
 profile = "black"
