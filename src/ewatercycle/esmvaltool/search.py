"""Search ESGF for datasets with ESMValTool."""

import logging
import warnings
from typing import Literal

try:
    from esmvalcore.config import CFG
    from esmvalcore.dataset import Dataset
except ImportError as e:
    from ewatercycle.esmvaltool.missing import ESMValToolNotFoundError

    raise ESMValToolNotFoundError from e


logger = logging.getLogger(__name__)


def search_esgf(
    experiment: str,
    frequency: Literal["hr", "3hr", "day"],
    variables: list[str],
    project: str = "CMIP6",
    extended_mip_tables: bool = False,
    verbose: bool = False,
) -> dict[str, set[str]]:
    """Search through ESGF using ESMValTool to find datasets fitting your requirements.

    As different models require different inputs for their forcing generation, this
    module helps you find which CMIP models (and their ensembles) have the required
    variables stored on the `Earth System Grid Federation (ESGF).
    <https://docs.esmvaltool.org/projects/ESMValCore/en/latest/quickstart/find_data.html#cmip-data>`_

    Do note that although a dataset might be in the MIP tables, the actual node hosting
    the data could be offline. Node status can be found `here
    <https://aims2.llnl.gov/nodes>`_.

    More informations on ESMValTool's search functionality can be found at the
    `ESMValCore api docs
    <https://docs.esmvaltool.org/projects/ESMValCore/en/latest/api/esmvalcore.esgf.html>`_

    For more information on what valid experiments, frequencies, variables are, see
    the `CMIP6 controlled vocabulary (CV).
    <https://wcrp-cmip.github.io/CMIP6_CVs/>`_

    You can also use the ESGF REST API to ask for currently available values, e.g.:
    https://esgf-node.llnl.gov/esg-search/search?format=application%2Fsolr%2Bjson&project=CMIP6&facets=experiment_id&limit=0

    Examples:
        To find all model ensembles which have the "pr", "tas",
        "rsdt" and "orog" variables
        (the ones required for wflow), for the ssp585 scenario.

        .. code-block:: python

            from ewatercycle.esmvaltool.search import search_esgf

            search_esgf(
                experiment="ssp585",
                frequency="day",
                variables=["pr", "tas", "rsdt", "orog"],
            )

        Gives something like:

        .. code-block:: python

            {
                'MPI-ESM1-2-HR': {'r1i1p1f1', 'r2i1p1f1'},
                'MPI-ESM1-2-LR': {'r10i1p1f1', 'r11i1p1f1', ...  'r9i1p1f1'},
                'INM-CM4-8': {'r1i1p1f1'},
                'MRI-ESM2-0': {'r1i1p1f1', 'r2i1p1f1', 'r3i1p1f1', 'r4i1p1f1',
                    'r5i1p1f1'},
                'IPSL-CM6A-LR': {'r1i1p1f1'},
                'GFDL-CM4': {'r1i1p1f1'},
            }

    Args:
        experiment: The experiment of interest. E.g.: 'ssp585'
        frequency: Which frequency of data are you interested in. Valid inputs are 'hr',
            '3hr', and 'day.
        variables: Which variables are you searching for. Use the short_name definition.
            For example: ['pr', 'tas'].
        project: Which project to search in. Defaults to 'CMIP6'.
        extended_mip_tables: Optional. If you want to use extended MIP tables.
            These tables are probably not relevant for most hydrology usecases and can
            make the search slower. Defaults to False.
<<<<<<< HEAD
        verbose: Ooptional. If the results should be printed in a verbose way, to aid
=======
        verbose: Optional. If the results should be printed in a verbose way, to aid
>>>>>>> ce0fd1e2
            in your search experience. Defaults to False.

    Returns:
        A dictionary with the dataset name as key, and the valid ensemble member names
        in a set as items.
    """
    if CFG["search_esgf"] != "always":
        msg = (
            "The ESMValTool configuration option 'search_esgf' is not set to 'always'\n"
            "this can lead to retrieving only subsets of the data you are interested "
            "in.\n"
            "To set the configuration to always search on ESGF, do:\n"
            "    from esmvalcore.config import CFG\n"
            "    CFG['search_esgf'] = 'always'\n"
        )
        warnings.warn(msg, category=UserWarning, stacklevel=2)

    datasets = _query_esgf(
        project=project, experiment=experiment, variables=variables, verbose=verbose
    )

    mips = _get_mip_tables(freq=frequency, extended=extended_mip_tables)
    datasets = _filter_datasets(datasets, "mip", mips)

    dataset_names = {dataset["dataset"] for dataset in datasets}
    unique_ensemble_members = {dataset["ensemble"] for dataset in datasets}

    valid_datasets: list[Dataset] = []
    # Iterate through every dataset (i.e. model)
    for dataset_name in dataset_names:
        selected_dataset = _filter_datasets(datasets, "dataset", str(dataset_name))
        # Iterate through every ensemble of this dataset
        for ensemble in unique_ensemble_members:
            selected_ensemble = _filter_datasets(
                selected_dataset, "ensemble", str(ensemble)
            )
            output_short_names = _get_value(selected_ensemble, "short_name")

            # Check if this model ensemble has all required variables
            if all(var in output_short_names for var in variables):
                valid_datasets.extend(selected_ensemble)

    valid_dataset_names = _get_value(valid_datasets, "dataset")
    valid_ensembles: dict[str, set[str]] = {}
    for name in valid_dataset_names:
        ensembles = _get_value(
            _filter_datasets(valid_datasets, "dataset", str(name)),
            "ensemble",
        )
        valid_ensembles[str(name)] = {str(ens) for ens in ensembles}
    return valid_ensembles


def _query_esgf(
    project: str,
    experiment: str,
    variables: list[str],
    verbose: bool = False,
) -> list[Dataset]:
    """Return all datasets on ESGF that match the specified search query.

    Args:
        project: Which project to search in. E.g., 'CMIP6'.
        experiment: The experiment of interest. E.g.: 'ssp585'
        variables: Which variables are you searching for. Use the short_name definition.
            For example: ['pr', 'tas'].
        verbose (optional): If the results should be printed in a verbose way, to aid
            in your search experience. Defaults to False.

    Returns:
        List of ESMValTool 'Dataset' objects that match the search query.
    """
    datasets: list[Dataset] = []

    for var in variables:
        dataset_query = Dataset(
            short_name=var,
            activity="*",  # activity is completely determined by the experiment
            mip="*",  # only accepts str.
            # Iterating over mips causes error: var has to match mip
            project=project,
            exp=experiment,
            dataset="*",
            institute="*",
            ensemble="*",
            grid="*",
        )
        datasets_var = list(dataset_query.from_files())

        if len(datasets_var) > 0 and verbose:
            logger.warning(f"Found {len(datasets_var)} results for short name: {var}")
            logger.warning("\n showing the first one.")
            logger.warning(datasets_var[0])

        datasets.extend(datasets_var)

    return datasets


def _get_mip_tables(
    freq: Literal["hr", "3hr", "day"],
    extended: bool = False,
) -> tuple[str, ...]:
    """Return the MIP tables that fit a certain desired data frequency.

    Args:
        freq: Desired frequency. 'hr', '3hr' or 'day'.
        extended (optional): If you want to use extended MIP tables.
            These tables are probably not relevant for most hydrology usecases and can
            make the search slower. Defaults to False.

    Returns:
        The names of the MIP tables that match the desired frequency.
    """
    always_include: tuple[str, ...] = ("fx",)  # So orog is compatible with any freq.
    mip_tables = {
        "hr": ("E1hr",),
        "3hr": ("3hr", "CF3hr", "E3hr"),
        "day": ("day", "Eday", "CFday"),
    }

    extended_mip_tables = {
        "hr": ("AERhr",),
        "3hr": ("E3hrPt",),
        "day": ("AERday", "Oday", "SIday"),
    }
    if freq not in mip_tables:
        msg = (
            f"Frequency '{freq}' is not implemented or not a valid mip table frequency"
        )
        raise ValueError(msg)

    if extended:
        return mip_tables[freq] + always_include + extended_mip_tables[freq]
    return mip_tables[freq] + always_include


def _filter_datasets(
    datasets: list[Dataset],
    key: str,
    value: str | list[str] | tuple[str, ...],
) -> list[Dataset]:
    """Return only the datasets with certain values for a certain facet."""
    if isinstance(value, str):
        value = [value]
    return [dataset for dataset in datasets if dataset[key] in value]


def _get_value(datasets: list[Dataset], key: str):
    """Return the values belonging to a certain facet from multiple datasets."""
    return [dataset[key] for dataset in datasets]<|MERGE_RESOLUTION|>--- conflicted
+++ resolved
@@ -85,11 +85,7 @@
         extended_mip_tables: Optional. If you want to use extended MIP tables.
             These tables are probably not relevant for most hydrology usecases and can
             make the search slower. Defaults to False.
-<<<<<<< HEAD
-        verbose: Ooptional. If the results should be printed in a verbose way, to aid
-=======
         verbose: Optional. If the results should be printed in a verbose way, to aid
->>>>>>> ce0fd1e2
             in your search experience. Defaults to False.
 
     Returns:
