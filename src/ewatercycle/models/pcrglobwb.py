"""eWaterCycle wrapper around PCRGlobWB BMI."""

import datetime
import logging
from os import PathLike
from typing import Any, Iterable, Optional, Tuple, cast

import numpy as np
import xarray as xr
from cftime import num2date
<<<<<<< HEAD
from grpc import FutureTimeoutError
from grpc4bmi.bmi_client_apptainer import BmiClientApptainer
from grpc4bmi.bmi_client_docker import BmiClientDocker
from grpc4bmi.bmi_client_singularity import BmiClientSingularity
=======
>>>>>>> 93c571e5

from ewatercycle import CFG
from ewatercycle.container import VersionImages, start_container
from ewatercycle.forcing._pcrglobwb import PCRGlobWBForcing
from ewatercycle.models.abstract import AbstractModel
from ewatercycle.parameter_sets import ParameterSet
from ewatercycle.parametersetdb.config import CaseConfigParser
from ewatercycle.util import find_closest_point, get_time, to_absolute_path

logger = logging.getLogger(__name__)

_version_images: VersionImages = {
    "setters": {
        "docker": "ewatercycle/pcrg-grpc4bmi:setters",
        "singularity": "ewatercycle-pcrg-grpc4bmi_setters.sif",
    }
}


class PCRGlobWB(AbstractModel[PCRGlobWBForcing]):
    """eWaterCycle implementation of PCRGlobWB hydrological model.

    Args:
        version: pick a version from :py:attr:`~available_versions`
        parameter_set: instance of
            :py:class:`~ewatercycle.parameter_sets.default.ParameterSet`.
        forcing: ewatercycle forcing container;
            see :py:mod:`ewatercycle.forcing`.

    """

    available_versions = tuple(_version_images.keys())

    def __init__(  # noqa: D107
        self,
        version: str,
        parameter_set: ParameterSet,
        forcing: Optional[PCRGlobWBForcing] = None,
    ):
        super().__init__(version, parameter_set, forcing)
        self._setup_default_config()

<<<<<<< HEAD
    def _set_docker_image(self):
        images = {
            "setters": "ewatercycle/pcrg-grpc4bmi:setters",
        }
        self.docker_image = images[self.version]

    def _apptainer_image(self, apptainer_dir):
        images = {
            "setters": "ewatercycle-pcrg-grpc4bmi_setters.sif",
        }
        image = apptainer_dir / images[self.version]
        return str(image)

=======
>>>>>>> 93c571e5
    def _setup_work_dir(self, cfg_dir: Optional[str] = None):
        if cfg_dir:
            self.work_dir = to_absolute_path(cfg_dir)
        else:
            # Must exist before setting up default config
            timestamp = datetime.datetime.now(datetime.timezone.utc).strftime(
                "%Y%m%d_%H%M%S"
            )
            self.work_dir = to_absolute_path(
                f"pcrglobwb_{timestamp}", parent=CFG.output_dir
            )
        self.work_dir.mkdir(parents=True, exist_ok=True)

    def _setup_default_config(self):
        config_file = self.parameter_set.config
        input_dir = self.parameter_set.directory

        cfg = CaseConfigParser()
        cfg.read(config_file)
        cfg.set("globalOptions", "inputDir", str(input_dir))
        if self.forcing:
            cfg.set(
                "globalOptions",
                "startTime",
                get_time(self.forcing.start_time).strftime("%Y-%m-%d"),
            )
            cfg.set(
                "globalOptions",
                "endTime",
                get_time(self.forcing.start_time).strftime("%Y-%m-%d"),
            )
            cfg.set(
                "meteoOptions",
                "temperatureNC",
                str(
                    to_absolute_path(
                        self.forcing.temperatureNC,
                        parent=self.forcing.directory,
                    )
                ),
            )
            cfg.set(
                "meteoOptions",
                "precipitationNC",
                str(
                    to_absolute_path(
                        self.forcing.precipitationNC,
                        parent=self.forcing.directory,
                    )
                ),
            )

        self.config = cfg

    def setup(self, cfg_dir: Optional[str] = None, **kwargs) -> Tuple[str, str]:  # type: ignore
        """Start model inside container and return config file and work dir.

        Args:
            cfg_dir: a run directory given by user or created for user.
            **kwargs: Use :py:meth:`parameters` to see the current values
                configurable options for this model,

        Returns: Path to config file and work dir
        """
        self._setup_work_dir(cfg_dir)

        self._update_config(**kwargs)

        cfg_file = self._export_config()
        work_dir = self.work_dir

<<<<<<< HEAD
        try:
            self._start_container()
        except FutureTimeoutError as exc:
            # https://github.com/eWaterCycle/grpc4bmi/issues/95
            # https://github.com/eWaterCycle/grpc4bmi/issues/100
            raise ValueError(
                "Couldn't spawn container within allocated time limit "
                "(300 seconds). You may try pulling the docker image with"
                f" `docker pull {self.docker_image}` or call `apptainer "
                f"build {self._apptainer_image(CFG.apptainer_dir)} "
                f"docker://{self.docker_image}` if you're using Apptainer,"
                " and then try again."
            ) from exc
=======
        additional_input_dirs = []
        if self.parameter_set:
            additional_input_dirs.append(str(self.parameter_set.directory))
        if self.forcing:
            additional_input_dirs.append(str(self.forcing.directory))
        self.bmi = start_container(
            image_engine=_version_images[self.version],
            work_dir=self.work_dir,
            input_dirs=additional_input_dirs,
            timeout=300,
        )
>>>>>>> 93c571e5

        return str(cfg_file), str(work_dir)

    def _update_config(self, **kwargs):
        cfg = self.config

        if "start_time" in kwargs:
            cfg.set(
                "globalOptions",
                "startTime",
                get_time(kwargs["start_time"]).strftime("%Y-%m-%d"),
            )

        if "end_time" in kwargs:
            cfg.set(
                "globalOptions",
                "endTime",
                get_time(kwargs["end_time"]).strftime("%Y-%m-%d"),
            )

        if "routing_method" in kwargs:
            cfg.set("routingOptions", "routingMethod", kwargs["routing_method"])

        if "dynamic_flood_plain" in kwargs:
            cfg.set(
                "routingOptions",
                "dynamicFloodPlain",
                kwargs["dynamic_flood_plain"],
            )

        if "max_spinups_in_years" in kwargs:
            cfg.set(
                "globalOptions",
                "maxSpinUpsInYears",
                str(kwargs["max_spinups_in_years"]),
            )

    def _export_config(self) -> PathLike:
        self.config.set("globalOptions", "outputDir", str(self.work_dir))
        new_cfg_file = to_absolute_path(
            "pcrglobwb_ewatercycle.ini", parent=self.work_dir
        )
        with new_cfg_file.open("w") as filename:
            self.config.write(filename)

        self.cfg_file = new_cfg_file
        return self.cfg_file

<<<<<<< HEAD
    def _start_container(self):
        additional_input_dirs = [str(self.parameter_set.directory)]
        if self.forcing:
            additional_input_dirs.append(self.forcing.directory)

        if CFG.container_engine == "docker":
            self.bmi = BmiClientDocker(
                image=self.docker_image,
                image_port=55555,
                work_dir=str(self.work_dir),
                input_dirs=additional_input_dirs,
                timeout=300,
            )
        elif CFG.container_engine == "apptainer":
            self.bmi = BmiClientApptainer(
                image=self._apptainer_image(CFG.apptainer_dir),
                work_dir=str(self.work_dir),
                input_dirs=additional_input_dirs,
                timeout=300,
            )
        elif CFG.container_engine == "singularity":
            # TODO mark as deprecated
            self.bmi = BmiClientSingularity(
                image=self._apptainer_image(CFG.apptainer_dir),
                work_dir=str(self.work_dir),
                input_dirs=additional_input_dirs,
                timeout=300,
            )
        else:
            raise ValueError(
                f"Unknown container technology in CFG: {CFG.container_engine}"
            )

=======
>>>>>>> 93c571e5
    def _coords_to_indices(
        self, name: str, lat: Iterable[float], lon: Iterable[float]
    ) -> Iterable[int]:
        """Convert lat/lon values to index.

        Args:
            lat: Latitudinal value
            lon: Longitudinal value

        """
        grid_id = self.bmi.get_var_grid(name)
        shape = self.bmi.get_grid_shape(grid_id)  # (len(x), len(y))
        grid_lat = self.bmi.get_grid_x(grid_id)  # x is latitude
        grid_lon = self.bmi.get_grid_y(grid_id)  # y is longitude

        indices = []
        for point_lon, point_lat in zip(lon, lat):
            idx_lon, idx_lat = find_closest_point(
                grid_lon, grid_lat, point_lon, point_lat
            )
            idx_flat = cast(int, np.ravel_multi_index((idx_lat, idx_lon), shape))
            indices.append(idx_flat)

            logger.debug(
                f"Requested point was lon: {point_lon}, lat: {point_lat}; "
                "closest grid point is "
                f"{grid_lon[idx_lon]:.2f}, {grid_lat[idx_lat]:.2f}."
            )

        return indices

    def get_value_as_xarray(self, name: str) -> xr.DataArray:
        """Return the value as xarray object."""
        # Get time information
        time_units = self.bmi.get_time_units()
        grid = self.bmi.get_var_grid(name)
        shape = self.bmi.get_grid_shape(grid)

        # Extract the data and store it in an xarray DataArray
        da = xr.DataArray(
            data=np.reshape(self.bmi.get_value(name), shape),
            coords={
                "longitude": self.bmi.get_grid_y(grid),
                "latitude": self.bmi.get_grid_x(grid),
                "time": num2date(self.bmi.get_current_time(), time_units),
            },
            dims=["latitude", "longitude"],
            name=name,
            attrs={"units": self.bmi.get_var_units(name)},
        )

        return da.where(da != -999)

    @property
    def parameters(self) -> Iterable[Tuple[str, Any]]:
        """List the configurable parameters for this model."""
        # An opiniated list of configurable parameters.
        cfg = self.config
        return [
            (
                "start_time",
                f"{cfg.get('globalOptions', 'startTime')}T00:00:00Z",
            ),
            ("end_time", f"{cfg.get('globalOptions', 'endTime')}T00:00:00Z"),
            ("routing_method", cfg.get("routingOptions", "routingMethod")),
            (
                "max_spinups_in_years",
                cfg.get("globalOptions", "maxSpinUpsInYears"),
            ),
        ]<|MERGE_RESOLUTION|>--- conflicted
+++ resolved
@@ -8,13 +8,6 @@
 import numpy as np
 import xarray as xr
 from cftime import num2date
-<<<<<<< HEAD
-from grpc import FutureTimeoutError
-from grpc4bmi.bmi_client_apptainer import BmiClientApptainer
-from grpc4bmi.bmi_client_docker import BmiClientDocker
-from grpc4bmi.bmi_client_singularity import BmiClientSingularity
-=======
->>>>>>> 93c571e5
 
 from ewatercycle import CFG
 from ewatercycle.container import VersionImages, start_container
@@ -57,22 +50,6 @@
         super().__init__(version, parameter_set, forcing)
         self._setup_default_config()
 
-<<<<<<< HEAD
-    def _set_docker_image(self):
-        images = {
-            "setters": "ewatercycle/pcrg-grpc4bmi:setters",
-        }
-        self.docker_image = images[self.version]
-
-    def _apptainer_image(self, apptainer_dir):
-        images = {
-            "setters": "ewatercycle-pcrg-grpc4bmi_setters.sif",
-        }
-        image = apptainer_dir / images[self.version]
-        return str(image)
-
-=======
->>>>>>> 93c571e5
     def _setup_work_dir(self, cfg_dir: Optional[str] = None):
         if cfg_dir:
             self.work_dir = to_absolute_path(cfg_dir)
@@ -144,21 +121,6 @@
         cfg_file = self._export_config()
         work_dir = self.work_dir
 
-<<<<<<< HEAD
-        try:
-            self._start_container()
-        except FutureTimeoutError as exc:
-            # https://github.com/eWaterCycle/grpc4bmi/issues/95
-            # https://github.com/eWaterCycle/grpc4bmi/issues/100
-            raise ValueError(
-                "Couldn't spawn container within allocated time limit "
-                "(300 seconds). You may try pulling the docker image with"
-                f" `docker pull {self.docker_image}` or call `apptainer "
-                f"build {self._apptainer_image(CFG.apptainer_dir)} "
-                f"docker://{self.docker_image}` if you're using Apptainer,"
-                " and then try again."
-            ) from exc
-=======
         additional_input_dirs = []
         if self.parameter_set:
             additional_input_dirs.append(str(self.parameter_set.directory))
@@ -170,7 +132,6 @@
             input_dirs=additional_input_dirs,
             timeout=300,
         )
->>>>>>> 93c571e5
 
         return str(cfg_file), str(work_dir)
 
@@ -219,42 +180,6 @@
         self.cfg_file = new_cfg_file
         return self.cfg_file
 
-<<<<<<< HEAD
-    def _start_container(self):
-        additional_input_dirs = [str(self.parameter_set.directory)]
-        if self.forcing:
-            additional_input_dirs.append(self.forcing.directory)
-
-        if CFG.container_engine == "docker":
-            self.bmi = BmiClientDocker(
-                image=self.docker_image,
-                image_port=55555,
-                work_dir=str(self.work_dir),
-                input_dirs=additional_input_dirs,
-                timeout=300,
-            )
-        elif CFG.container_engine == "apptainer":
-            self.bmi = BmiClientApptainer(
-                image=self._apptainer_image(CFG.apptainer_dir),
-                work_dir=str(self.work_dir),
-                input_dirs=additional_input_dirs,
-                timeout=300,
-            )
-        elif CFG.container_engine == "singularity":
-            # TODO mark as deprecated
-            self.bmi = BmiClientSingularity(
-                image=self._apptainer_image(CFG.apptainer_dir),
-                work_dir=str(self.work_dir),
-                input_dirs=additional_input_dirs,
-                timeout=300,
-            )
-        else:
-            raise ValueError(
-                f"Unknown container technology in CFG: {CFG.container_engine}"
-            )
-
-=======
->>>>>>> 93c571e5
     def _coords_to_indices(
         self, name: str, lat: Iterable[float], lon: Iterable[float]
     ) -> Iterable[int]:
