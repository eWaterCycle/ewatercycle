--- conflicted
+++ resolved
@@ -9,13 +9,6 @@
 import numpy as np
 import xarray as xr
 from cftime import num2date
-<<<<<<< HEAD
-from grpc import FutureTimeoutError
-from grpc4bmi.bmi_client_apptainer import BmiClientApptainer
-from grpc4bmi.bmi_client_docker import BmiClientDocker
-from grpc4bmi.bmi_client_singularity import BmiClientSingularity
-=======
->>>>>>> 93c571e5
 
 from ewatercycle import CFG
 from ewatercycle.container import VersionImages, start_container
@@ -70,27 +63,6 @@
         super().__init__(version, parameter_set, forcing)
         self._setup_default_config()
 
-<<<<<<< HEAD
-    def _set_docker_image(self):
-        images = {
-            # "2019.1": "ewatercycle/wflow-grpc4bmi:2019.1", # no good ini file
-            "2020.1.1": "ewatercycle/wflow-grpc4bmi:2020.1.1",
-            "2020.1.2": "ewatercycle/wflow-grpc4bmi:2020.1.2",
-            "2020.1.3": "ewatercycle/wflow-grpc4bmi:2020.1.3",
-        }
-        self.docker_image = images[self.version]
-
-    def _apptainer_image(self, apptainer_dir):
-        images = {
-            "2020.1.1": "ewatercycle-wflow-grpc4bmi_2020.1.1.sif",
-            "2020.1.2": "ewatercycle-wflow-grpc4bmi_2020.1.2.sif",
-            "2020.1.3": "ewatercycle-wflow-grpc4bmi_2020.1.3.sif",
-        }
-        image = apptainer_dir / images[self.version]
-        return str(image)
-
-=======
->>>>>>> 93c571e5
     def _setup_default_config(self):
         config_file = self.parameter_set.config
         forcing = self.forcing
@@ -150,27 +122,11 @@
         with updated_cfg_file.open("w") as filename:
             cfg.write(filename)
 
-<<<<<<< HEAD
-        try:
-            self._start_container()
-        except FutureTimeoutError as exc:
-            # https://github.com/eWaterCycle/grpc4bmi/issues/95
-            # https://github.com/eWaterCycle/grpc4bmi/issues/100
-            raise ValueError(
-                "Couldn't spawn container within allocated time limit "
-                "(300 seconds). You may try pulling the docker image with"
-                f" `docker pull {self.docker_image}` or call `apptainer "
-                f"build {self._apptainer_image(CFG.apptainer_dir)} "
-                f"docker://{self.docker_image}` if you're using Apptainer,"
-                " and then try again."
-            ) from exc
-=======
         self.bmi = start_container(
             image_engine=_version_images[self.version],
             work_dir=self.work_dir,
             timeout=300,
         )
->>>>>>> 93c571e5
 
         return (
             str(updated_cfg_file),
@@ -198,33 +154,6 @@
             )
             shutil.copy(src=forcing_path, dst=self.work_dir)
 
-<<<<<<< HEAD
-    def _start_container(self):
-        if CFG.container_engine == "docker":
-            self.bmi = BmiClientDocker(
-                image=self.docker_image,
-                image_port=55555,
-                work_dir=str(self.work_dir),
-                timeout=300,
-            )
-        elif CFG.container_engine == "apptainer":
-            self.bmi = BmiClientApptainer(
-                image=self._apptainer_image(CFG.apptainer_dir),
-                work_dir=str(self.work_dir),
-                timeout=300,
-            )
-        elif CFG.container_engine == "singularity":
-            # TODO mark as deprecated
-            self.bmi = BmiClientSingularity(
-                image=self._apptainer_image(CFG.apptainer_dir),
-                work_dir=str(self.work_dir),
-                timeout=300,
-            )
-        else:
-            raise ValueError(f"Unknown container technology: {CFG.container_engine}")
-
-=======
->>>>>>> 93c571e5
     def _coords_to_indices(
         self, name: str, lat: Iterable[float], lon: Iterable[float]
     ) -> Iterable[int]:
