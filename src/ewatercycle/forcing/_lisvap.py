"""Generate lisvap files to be used for lisflood.

example:
from .lisvap import create_lisvap_config, lisvap
config_file = create_lisvap_config(
    parameterset_dir,
    forcing_dir,
    forcing_name,
    lisvap_config,
    mask_map,
    start_time,
    end_time,
    forcing_files,
    )
lisvap(
    version,
    parameterset_dir,
    forcing_dir,
    mask_map,
    config_file,
    )
"""

import os
import subprocess
from typing import Dict, Tuple

from ewatercycle import CFG
from ewatercycle.container import ContainerEngines
from ewatercycle.parametersetdb.config import XmlConfig

<<<<<<< HEAD
from ..config._lisflood_versions import get_apptainer_image, get_docker_image
=======
from ..config._lisflood_versions import version_images
>>>>>>> 93c571e5
from ..util import get_time


def lisvap(
    version: str,
    parameterset_dir: str,
    forcing_dir: str,
    mask_map: str,
    config_file: str,
) -> Tuple[int, bytes, bytes]:
    """Run lisvap to generate evaporation forcing files

    Returns:
        Tuple with exit code, stdout and stderr
    """
    mount_points = (
        parameterset_dir,
        mask_map,
        forcing_dir,
    )
<<<<<<< HEAD

    if CFG.container_engine == "apptainer":
        image = get_apptainer_image(version, CFG.apptainer_dir)
        args = [
            "apptainer",
            "exec",
            "--bind",
            ",".join([f"{mp}:{mp}" for mp in mount_points]),
            "--pwd",
            f"{forcing_dir}",
            image,
        ]
    elif CFG.container_engine == "singularity":
        # TODO mark as deprecated
        image = get_apptainer_image(version, CFG.apptainer_dir)
=======
    engine: ContainerEngines = CFG["container_engine"]
    image = version_images[version][engine]
    if CFG["container_engine"].lower() == "singularity":
        image = CFG["singularity_dir"] / image
>>>>>>> 93c571e5
        args = [
            "singularity",
            "exec",
            "--bind",
            ",".join([f"{mp}:{mp}" for mp in mount_points]),
            "--pwd",
            f"{forcing_dir}",
            image,
        ]
<<<<<<< HEAD
    elif CFG.container_engine == "docker":
        image = get_docker_image(version)
=======
    elif CFG["container_engine"].lower() == "docker":
>>>>>>> 93c571e5
        args = [
            "docker",
            "run",
            "-ti",
            "--volume",
            ",".join(f"{mp}:{mp}" for mp in mount_points),
            "--pwd",
            f"{forcing_dir}",
            image,
        ]
    else:
        raise ValueError(f"Unknown container technology in CFG: {CFG.container_engine}")

    args += ["python3", "/opt/Lisvap/src/lisvap1.py", config_file]
    container = subprocess.Popen(
        args, preexec_fn=os.setsid, stdout=subprocess.PIPE, stderr=subprocess.PIPE
    )
    exit_code = container.wait()
    stdout, stderr = container.communicate()
    if exit_code != 0:
        raise subprocess.CalledProcessError(
            returncode=exit_code, cmd=args, stderr=stderr, output=stdout
        )

    return exit_code, stdout, stderr


def create_lisvap_config(
    parameterset_dir: str,
    forcing_dir: str,
    forcing_name: str,
    config_template: str,
    mask_map: str,
    start_time: str,
    end_time: str,
    forcing_files: Dict,
) -> str:
    """
    Create lisvap setting file.

    """
    cfg = XmlConfig(config_template)
    # Make a dictionary for settings
    settings = {
        "CalendarDayStart": get_time(start_time).strftime("%d/%m/%Y %H:%M"),
        "StepStart": get_time(start_time).strftime("%d/%m/%Y %H:%M"),
        "StepEnd": get_time(end_time).strftime("%d/%m/%Y %H:%M"),
        "PathOut": forcing_dir,
        "PathBaseMapsIn": f"{parameterset_dir}/maps_netcdf",
        "MaskMap": mask_map.replace(".nc", ""),
        "PathMeteoIn": forcing_dir,
    }

    for textvar in cfg.config.iter("textvar"):
        textvar_name = textvar.attrib["name"]

        # general settings
        for key, value in settings.items():
            if key in textvar_name:
                textvar.set("value", value)

        # lisvap input files
        # mapping lisvap input varnames to cmor varnames
        INPUT_NAMES = {
            "TAvgMaps": "tas",
            "TMaxMaps": "tasmax",
            "TMinMaps": "tasmin",
            "EActMaps": "e",
            "WindMaps": "sfcWind",
            "RgdMaps": "rsds",
        }
        for lisvap_var, cmor_var in INPUT_NAMES.items():
            if lisvap_var in textvar_name:
                filename = forcing_files[cmor_var].replace(".nc", "")
                textvar.set(
                    "value",
                    f"$(PathMeteoIn)/{filename}",
                )

        # lisvap output files
        # MapsName: {prefix_name, prefix}
        MAPS_PREFIXES = {
            "E0Maps": {"name": "PrefixE0", "value": "e0"},
            "ES0Maps": {"name": "PrefixES0", "value": "es0"},
            "ET0Maps": {"name": "PrefixET0", "value": "et0"},
        }
        for prefix in MAPS_PREFIXES.values():
            if prefix["name"] in textvar_name:
                filename = forcing_files[prefix["value"]].replace(".nc", "")
                textvar.set(
                    "value",
                    f"{filename}",
                )

    # Write to new setting file
    lisvap_file = f"{forcing_dir}/lisvap_{forcing_name}_setting.xml"
    cfg.save(lisvap_file)
    return lisvap_file<|MERGE_RESOLUTION|>--- conflicted
+++ resolved
@@ -29,11 +29,7 @@
 from ewatercycle.container import ContainerEngines
 from ewatercycle.parametersetdb.config import XmlConfig
 
-<<<<<<< HEAD
-from ..config._lisflood_versions import get_apptainer_image, get_docker_image
-=======
 from ..config._lisflood_versions import version_images
->>>>>>> 93c571e5
 from ..util import get_time
 
 
@@ -54,28 +50,10 @@
         mask_map,
         forcing_dir,
     )
-<<<<<<< HEAD
-
-    if CFG.container_engine == "apptainer":
-        image = get_apptainer_image(version, CFG.apptainer_dir)
-        args = [
-            "apptainer",
-            "exec",
-            "--bind",
-            ",".join([f"{mp}:{mp}" for mp in mount_points]),
-            "--pwd",
-            f"{forcing_dir}",
-            image,
-        ]
-    elif CFG.container_engine == "singularity":
-        # TODO mark as deprecated
-        image = get_apptainer_image(version, CFG.apptainer_dir)
-=======
     engine: ContainerEngines = CFG["container_engine"]
     image = version_images[version][engine]
     if CFG["container_engine"].lower() == "singularity":
         image = CFG["singularity_dir"] / image
->>>>>>> 93c571e5
         args = [
             "singularity",
             "exec",
@@ -85,12 +63,7 @@
             f"{forcing_dir}",
             image,
         ]
-<<<<<<< HEAD
-    elif CFG.container_engine == "docker":
-        image = get_docker_image(version)
-=======
     elif CFG["container_engine"].lower() == "docker":
->>>>>>> 93c571e5
         args = [
             "docker",
             "run",
