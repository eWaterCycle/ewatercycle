--- conflicted
+++ resolved
@@ -56,11 +56,7 @@
     engine: ContainerEngine = CFG.container_engine
     image = images[engine]
     if CFG.container_engine.lower() == "apptainer":
-<<<<<<< HEAD
-        image_fn = str(CFG.apptainer_dir / image)
-=======
-        image = ContainerImage(CFG.apptainer_dir / image)
->>>>>>> 83a28461
+        image_fn = ContainerImage(CFG.apptainer_dir / image)
         args = [
             "apptainer",
             "exec",
