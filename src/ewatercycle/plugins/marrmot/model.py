--- conflicted
+++ resolved
@@ -88,63 +88,7 @@
     bmi_image: ContainerImage = ContainerImage("ewatercycle/marrmot-grpc4bmi:2020.11")
 
     _model_name: str = PrivateAttr("m_01_collie1_1p_1s")
-<<<<<<< HEAD
-    _parameters: List[float] = PrivateAttr([1000.0])
-    _store_ini: List[float] = PrivateAttr([900.0])
-    _solver: Solver = PrivateAttr(Solver())
-    _model_start_time: str | None = PrivateAttr()
-    _model_end_time: str | None = PrivateAttr()
-
-    _forcing_filepath: str = PrivateAttr()
-    _forcing_start_time: datetime.datetime = PrivateAttr()
-    _forcing_end_time: datetime.datetime = PrivateAttr()
-
-    # TODO: move to proper post_init in pydantic v2
-    def _post_init(self):
-        """Check forcing argument and get path, start and end time of forcing data."""
-        if not hasattr(self, "_forcing_start_time"):
-            if isinstance(self.forcing, MarrmotForcing):
-                forcing_dir = to_absolute_path(self.forcing.directory)
-                self._forcing_filepath = str(forcing_dir / self.forcing.forcing_file)
-                # convert date_strings to datetime objects
-                self._forcing_start_time = get_time(self.forcing.start_time)
-                self._forcing_end_time = get_time(self.forcing.end_time)
-            else:
-                raise TypeError(
-                    f"Unknown forcing type: {self.forcing}. Please supply a "
-                    " MarrmotForcing object."
-                )
-            # parse start/end time
-            forcing_data = sio.loadmat(self._forcing_filepath, mat_dtype=True)
-            if "parameters" in forcing_data:
-                self._parameters = forcing_data["parameters"][0]
-            if "store_ini" in forcing_data:
-                self._store_ini = forcing_data["store_ini"][0]
-            if "solver" in forcing_data:
-                forcing_solver = forcing_data["solver"]
-                self._solver = Solver(
-                    name=forcing_solver["name"][0][0][0],
-                    resnorm_tolerance=forcing_solver["resnorm_tolerance"][0][0][0],
-                    resnorm_maxiter=forcing_solver["resnorm_maxiter"][0][0][0],
-                )
-
-    def setup(
-        self,
-        maximum_soil_moisture_storage: Optional[float] = None,
-        initial_soil_moisture_storage: Optional[float] = None,
-        start_time: Optional[str] = None,
-        end_time: Optional[str] = None,
-        solver: Optional[Solver] = None,
-        **kwargs,
-    ) -> tuple[str, str]:
-        """Configure model run.
-
-        1. Creates config file and config directory based on the forcing
-           variables and time range
-        2. Start bmi container and store as :py:attr:`bmi`
-=======
     _config: dict = PrivateAttr()
->>>>>>> 83a28461
 
     @model_validator(mode="after")
     def _initialize_config(self) -> "MarrmotM01":
