--- conflicted
+++ resolved
@@ -1,12 +1,4 @@
-<<<<<<< HEAD
-"""
-Versions of Lisflood container images
-"""
-from pathlib import Path
-from typing import Optional
-=======
 """Versions of Lisflood container images."""
->>>>>>> 93c571e5
 
 from ewatercycle.container import VersionImages
 
@@ -15,18 +7,4 @@
         "docker": "ewatercycle/lisflood-grpc4bmi:20.10",
         "apptainer": "ewatercycle-lisflood-grpc4bmi_20.10.sif",
     }
-<<<<<<< HEAD
-}
-
-
-def get_docker_image(version):
-    return version_images[version]["docker"]
-
-
-def get_apptainer_image(version, apptainer_dir: Optional[Path]):
-    if apptainer_dir is None:
-        raise ValueError(f"Can not find apptainer image without CFG.apptainer_dir")
-    return apptainer_dir / version_images[version]["apptainer"]
-=======
-}
->>>>>>> 93c571e5
+}