import logging
from pathlib import Path
<<<<<<< HEAD
from tempfile import NamedTemporaryFile
from typing import Literal, Optional, Union

from esmvalcore.config import Session
from esmvalcore.experimental import CFG, Recipe
from esmvalcore.experimental.recipe_output import RecipeOutput
from pydantic import BaseModel, validator
=======
from typing import Annotated, Literal, Optional, Union

from esmvalcore.config import Session
from esmvalcore.experimental import CFG
from pydantic import BaseModel, field_validator
from pydantic.functional_validators import AfterValidator
>>>>>>> 83a28461
from ruamel.yaml import YAML

from ewatercycle.util import to_absolute_path

logger = logging.getLogger(__name__)
FORCING_YAML = "ewatercycle_forcing.yaml"


def _to_absolute_path(v: Union[str, Path]):
    """Wraps to_absolute_path to a single-arg function, to use as Pydantic validator.""" 
    return to_absolute_path(v)


class DefaultForcing(BaseModel):
    """Container for forcing data.

    Args:
        directory: Directory where forcing data files are stored.
        start_time: Start time of forcing in UTC and ISO format string e.g.
            'YYYY-MM-DDTHH:MM:SSZ'.
        end_time: End time of forcing in UTC and ISO format string e.g.
            'YYYY-MM-DDTHH:MM:SSZ'.
        shape: Path to a shape file. Used for spatial selection.
    """

    model: Literal["default"] = "default"
    start_time: str
    end_time: str
    directory: Optional[Annotated[Path, AfterValidator(_to_absolute_path)]] = None
    shape: Optional[Path] = None

    @field_validator("shape")
    @classmethod
    def _absolute_shape(cls, v, info):
        if v is None:
            return v
        return to_absolute_path(
            v, parent=info.data["directory"], must_be_in_parent=False
        )

    @classmethod
    def generate(
        cls,
        dataset: str,
        start_time: str,
        end_time: str,
        shape: str,
        directory: Optional[str] = None,
        **model_specific_options,
    ) -> "DefaultForcing":
        """Generate forcings for a model.

        The forcing is generated with help of
        `ESMValTool <https://esmvaltool.org/>`_.

        Args:
            dataset: Name of the source dataset. See :py:const:`~ewatercycle.base.forcing.DATASETS`.
            start_time: Start time of forcing in UTC and ISO format string e.g.
                'YYYY-MM-DDTHH:MM:SSZ'.
            end_time: nd time of forcing in UTC and ISO format string e.g.
                'YYYY-MM-DDTHH:MM:SSZ'.
            shape: Path to a shape file. Used for spatial selection.
            directory:  Directory in which forcing should be written.
                If not given will create timestamped directory.
        """
        raise NotImplementedError("No default forcing generator available.")

    def save(self):
        """Export forcing data for later use."""
        yaml = YAML()
        if self.directory is None:
            raise ValueError("Cannot save forcing without directory.")
        target = self.directory / FORCING_YAML
        # We want to make the yaml and its parent movable,
        # so the directory and shape should not be included in the yaml file
        clone = self.model_copy()

        # TODO: directory should not be optional, can we remove the directory
        # from the fdict instead?
        if clone.shape:
            try:
                clone.shape = clone.shape.relative_to(self.directory)
            except ValueError:
                clone.shape = None
                logger.info(
                    f"Shapefile {self.shape} is not in forcing directory "
                    f"{self.directory}. So, it won't be saved in {target}."
                )

        fdict = clone.model_dump(exclude={"directory"}, exclude_none=True, mode="json")
        with open(target, "w") as f:
            yaml.dump(fdict, f)
        return target

    @classmethod
    def load(cls, directory: str | Path):
        """Load previously generated or imported forcing data.

        Args:
            directory: forcing data directory; must contain
                `ewatercycle_forcing.yaml` file

        Returns: Forcing object
        """
        data_source = to_absolute_path(directory)
        meta = data_source / FORCING_YAML
        yaml = YAML(typ="safe")

        if not meta.exists():
            raise FileNotFoundError(
                f"Forcing file {meta} not found. "
                f"Perhaps you want to use {cls.__name__}(...)?"
            )
        metadata = meta.read_text()
        # Workaround for legacy forcing files having !PythonClass tag.
        #     Get model name of non-initialized BaseModel with Pydantic class property:
        modelname = cls.model_fields["model"].default  # type: ignore
        metadata = metadata.replace(f"!{cls.__name__}", f"model: {modelname}")

        fdict = yaml.load(metadata)
        fdict["directory"] = data_source

        return cls(**fdict)

    @classmethod
    def plot(cls):
        raise NotImplementedError("No generic plotting method available.")

    def __eq__(self, other):
        return self.__dict__ == other.__dict__


def _session(directory: Optional[str] = None) -> Optional[Session]:
    """When directory is set return a ESMValTool session that will write recipe output to that directory."""
    if directory is None:
        return None

    class TimeLessSession(Session):
        def __init__(self, output_dir: Path):
            super().__init__(CFG.copy())
            self.output_dir = output_dir

        @property
        def session_dir(self):
            return self.output_dir

    return TimeLessSession(Path(directory).absolute())


def run_esmvaltool_recipe(recipe: Recipe, output_dir: str | None) -> RecipeOutput:
    """Run an ESMValTool recipe.

    The recipe.data dictionary can be modified before running the recipe.

    During run the recipe.path is overwritten with a temporary file containing the updated recipe.

    Args:
        recipe: ESMValTool recipe
        output_dir: Directory where output should be written to.
            If None then output is written to generated timestamped directory.

    Returns:
        ESMValTool recipe output

    Example:

        >>> from ewatercycle.forcing import run_esmvaltool_recipe
        >>> from esmvalcore.experimental.recipe import get_recipe
        >>> recipe = get_recipe('hydrology/recipe_wflow.yml')
        >>> recipe.data['scripts']['script']['dem_file'] = 'my_dem.nc'
        >>> output_dir = Path('./output_dir')
        >>> output = run_esmvaltool_recipe(recipe, output_dir)
    """
    # ESMVALCore 2.8.1 always runs original recipe,
    # write updated recipe to disk and use
    recipe.path = _write_recipe(recipe)
    # TODO write recipe in output_dir?
    # TODO fix in esmvalcore and wait for new version?

    session = _session(output_dir)
    output = recipe.run(session=session)

    # remove updated recipe file
    recipe.path.unlink()

    return output


def _write_recipe(recipe: Recipe) -> Path:
    updated_recipe_file = NamedTemporaryFile(
        suffix=recipe.path.name, mode="w", delete=False
    )
    yaml = YAML(typ="safe")
    yaml.dump(recipe.data, updated_recipe_file)
    updated_recipe_file.close()
    return Path(updated_recipe_file.name)


DATASETS = {
    "ERA5": {
        "dataset": "ERA5",
        "project": "OBS6",
        "tier": 3,
        "type": "reanaly",
        "version": 1,
    },
    "ERA-Interim": {
        "dataset": "ERA-Interim",
        "project": "OBS6",
        "tier": 3,
        "type": "reanaly",
        "version": 1,
    },
}
"""Dictionary of allowed forcing datasets.

Where key is the name of the dataset and
value is an `ESMValTool dataset section <https://docs.esmvaltool.org/projects/ESMValCore/en/latest/recipe/overview.html#datasets>`_.
"""<|MERGE_RESOLUTION|>--- conflicted
+++ resolved
@@ -1,21 +1,13 @@
 import logging
 from pathlib import Path
-<<<<<<< HEAD
 from tempfile import NamedTemporaryFile
-from typing import Literal, Optional, Union
+from typing import Annotated, Literal, Optional, Union
 
 from esmvalcore.config import Session
 from esmvalcore.experimental import CFG, Recipe
 from esmvalcore.experimental.recipe_output import RecipeOutput
-from pydantic import BaseModel, validator
-=======
-from typing import Annotated, Literal, Optional, Union
-
-from esmvalcore.config import Session
-from esmvalcore.experimental import CFG
 from pydantic import BaseModel, field_validator
 from pydantic.functional_validators import AfterValidator
->>>>>>> 83a28461
 from ruamel.yaml import YAML
 
 from ewatercycle.util import to_absolute_path
@@ -25,7 +17,7 @@
 
 
 def _to_absolute_path(v: Union[str, Path]):
-    """Wraps to_absolute_path to a single-arg function, to use as Pydantic validator.""" 
+    """Wraps to_absolute_path to a single-arg function, to use as Pydantic validator."""
     return to_absolute_path(v)
 
 
