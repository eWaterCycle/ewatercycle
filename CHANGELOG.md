# Change Log

All notable changes to this project will be documented in this file.
This project adheres to [Semantic Versioning](http://semver.org/).
Formatted as described on [https://keepachangelog.com](https://keepachangelog.com/en/1.0.0/).

## [Unreleased]

<<<<<<< HEAD
## Changed
- If a model plugin raises an exception during the loading of the model entry points, a more clear exception is raised which guides the users on how to solve the error ([#404](https://github.com/eWaterCycle/ewatercycle/pull/404)).
=======
### Added
- Added the `input_var_names` property to the eWaterCycle model class, to accompany the existing `output_var_names` property ([#403](https://github.com/eWaterCycle/ewatercycle/pull/403)).
- Added the `var_units` method to the eWaterCycle model class, to mirror PyMT ([#403](https://github.com/eWaterCycle/ewatercycle/pull/403)).
- Added a note on the time units that eWaterCycle expectes models to provide to the documentation ([#403](https://github.com/eWaterCycle/ewatercycle/pull/403)).

### Changed
- Updated the model documentation to link to the eWaterCycleModel API docs, and to make it a bit more clear that it is build on top of BMI ([#403](https://github.com/eWaterCycle/ewatercycle/pull/403)).
>>>>>>> 17c51f56

## [2.1.0] (2024-03-25)

### Added
- Added new forcing classes ([#393](https://github.com/eWaterCycle/ewatercycle/pull/393)):
  - LumpedUserForcing, DistributedUserForcing - have the variable names as an argument, as well as an optional post-processor that can derive addition variables from the downloaded data.
  - LumpedMakkinkForcing, DistributedMakkinkForcing - based on the UserForcing: selects the required variables and computes the Makkink potential evaporation.
- The available models are now stored in `ewatercycle.models.sources`, just like the different forcing sources ([#393](https://github.com/eWaterCycle/ewatercycle/pull/393)).

### Changed
- Internal changes to DefaultForcing: variables are no longer attributes of the class, but are stored under a "filenames" (dict) attribute ([#393](https://github.com/eWaterCycle/ewatercycle/pull/393)).
- Updated the documentation to reflect the changes in the forcing generation ([#393](https://github.com/eWaterCycle/ewatercycle/pull/393)).
- Shapefiles used for generating forcing are now always copied to the output folder, to allow determination of the area to convert mm water depth to m^3 of discharge. ([#393](https://github.com/eWaterCycle/ewatercycle/pull/393)).

## [2.0.0] (2023-10-10)

### Breaking changes

The eWatercycle package no longer contains models and their forcing and/or example parameter sets. Instead, models are now plugins that can be installed separately. See https://ewatercycle.readthedocs.io/en/latest/plugins.html for a list of endorsed plugins.

### Added

- Apptainer support ([#290](https://github.com/eWaterCycle/ewatercycle/issues/290))
- Forcing ((#365)[https://github.com/eWaterCycle/ewatercycle/pull/365]):
  - GenericDistributedForcing class
  - GenericLumpedForcing class
  - Generate from not just ERA5 or ERA-Interim dataset, but any ESMvalTool supported dataset
- Testing helpers for plugins ((#365)[https://github.com/eWaterCycle/ewatercycle/pull/365])

### Changed

- Upgraded BMI version from 0.2 to 2.0 ([#339](https://github.com/eWaterCycle/ewatercycle/pull/339))
    - Model container images using BMI v0.2 are supported see [grpc4bmi docs](https://grpc4bmi.readthedocs.io/en/latest/server/python.html#legacy-version).
- ewatercycle config, forcings and parameter sets now use Pydantic for validation instead of Matplotlib inspired validation. ([#332](https://github.com/eWaterCycle/ewatercycle/issues/332), [#334](https://github.com/eWaterCycle/ewatercycle/pull/334), [#346](https://github.com/eWaterCycle/ewatercycle/pull/346))
- Functions of a model inside a container that return the same result each call are cached with [MemoizedBmi](https://grpc4bmi.readthedocs.io/en/latest/api/grpc4bmi.bmi_memoized.html#grpc4bmi.bmi_memoized.MemoizedBmi) ([#339](https://github.com/eWaterCycle/ewatercycle/pull/339))
- Moved CaseConfig to src/utils.py
- forcing.load_foreign has been superceded by using sources.model(...)
- Forcing ((#365)[https://github.com/eWaterCycle/ewatercycle/pull/365]):
  - Instead of modifying an existing recipe now builds a ESMValTool recipe from scratch using a fluent interface
  - DefaultForcing has overridable class methods for each step of the forcing generation process (build_recipe, run_recipe, recipe_output_to_forcing_arguments).
- eWaterCycleModel.parameters property type is ItemsView instead of dict.
- Rewrote adding models documentation to use the new plugin system ([#383](https://github.com/eWaterCycle/ewatercycle/pull/383)

### Deprecated

- Singularity support ([#290](https://github.com/eWaterCycle/ewatercycle/issues/290))

### Removed

- Models live in their own repository as a eWatercycle plugin. ([#371](https://github.com/eWaterCycle/ewatercycle/issues/371))
- Removed parametersetdb module. XmlConfig moved to lisflood plugin. YamlConfig & IniConfig have been removed.

## [2.0.0] (2023-10-06)

Everthing listed at [2.0.0](2.0.0), but without the adding models part.

## [1.4.1] (2022-12-20)

### Fixed

- PEP 484 prohibits implicit Optional ([#325](https://github.com/eWaterCycle/ewatercycle/pull/325))
- Update of ESMValCore breaks recipes tests ([#325](https://github.com/eWaterCycle/ewatercycle/issues/325))
- Pre-commit hook for flake8 from GitHub instead of GitLab ([#325](https://github.com/eWaterCycle/ewatercycle/pull/325))
- Update of ESMValCore breaks Marrmot forcing generation ([#322](https://github.com/eWaterCycle/ewatercycle/pull/322))
- Forcing generation for Wflow has been fixed ([#321](https://github.com/eWaterCycle/ewatercycle/pull/321))

## [1.4.0] (2022-06-20)

### Added

- delay argument to `ewatercycle.models.Marrmot*.setup()_ ([#303](https://github.com/eWaterCycle/ewatercycle/issues/303))
- Hype forcing generation and model [#308](https://github.com/eWaterCycle/ewatercycle/pull/308)

### Removed

- Python 3.7 support

## [1.3.0] (2022-04-20)

### Added

- Directory argument to `ewatercycle.forcing.generate()` ([#145](https://github.com/eWaterCycle/ewatercycle/issues/145))

### Changed

- Improved performance of forcing generation of LISFLOOD model ([#301](https://github.com/eWaterCycle/ewatercycle/pull/301))

## [1.2.0] (2022-03-28)

### Added

- Evaporation Pre-Processor for the LISFLOOD (Lisvap) to forcing ([#282](https://github.com/eWaterCycle/ewatercycle/issues/282))
- Set number of bars in hydrograph ([#298](https://github.com/eWaterCycle/ewatercycle/pull/298))

## [1.1.4] (2022-01-14)

### Added

- 2020.1.3 version of wflow model ([#270](https://github.com/eWaterCycle/ewatercycle/issues/270))

### Changed

- Replace Cartesius section in system setup docs with Snellius ([#273](https://github.com/eWaterCycle/ewatercycle/issues/273))

### Fixed

- Test suite fails with fresh conda env ([#275](https://github.com/eWaterCycle/ewatercycle/issues/275))
- incompatible numpy typings ([#285](https://github.com/eWaterCycle/ewatercycle/issues/285))

## [1.1.3] (2021-10-18)

### Added

- 2020.1.2 version of wflow model ([#268](https://github.com/eWaterCycle/ewatercycle/pull/268))
- Document how to add a new version of a model ([#266](https://github.com/eWaterCycle/ewatercycle/pull/266))

## [1.1.2] (2021-09-29)

### Added

- Type information according to [PEP-0561](https://www.python.org/dev/peps/pep-0561/)
- Pre-commit hooks and black formatting ([#111](https://github.com/eWaterCycle/ewatercycle/issues/111))

### Changed

- Timeout for model setup set to 5 minutes ([#244](https://github.com/eWaterCycle/ewatercycle/issues/244))
- Use mamba for installation instructions ([#136](https://github.com/eWaterCycle/ewatercycle/issues/136))
- Use [version 1.2.0](https://github.com/citation-file-format/citation-file-format/releases/tag/1.2.0) of CITATION.cff format
- Moved package to src/ ([#228](https://github.com/eWaterCycle/ewatercycle/issues/228))

### Fixed

- Name particle in CITATION.cff ([#204](https://github.com/eWaterCycle/ewatercycle/issues/204))
- Build Sphinx locally with config file ([#169](https://github.com/eWaterCycle/ewatercycle/issues/169))
- Type errors in notebooks ([#262](https://github.com/eWaterCycle/ewatercycle/issues/262))
- Lisflood.finalize() ([#257](https://github.com/eWaterCycle/ewatercycle/issues/257))

## [1.1.1] (2021-08-10)

### Fixed

- Zenodo DOI

## [1.1.0] (2021-08-10)

### Added

- Column name argument to `get_grdc_data()` ([#190](https://github.com/eWaterCycle/ewatercycle/issues/190))
- Copy to clipboard button to documentation ([#216](https://github.com/eWaterCycle/ewatercycle/issues/216))

### Changed

- Compatible with ESMValTool 2.3 . Older versions (<2.3) of ESMValTool are no longer supported. ([#219](https://github.com/eWaterCycle/ewatercycle/issues/219))
- README, CONTRIBUTING, CHANGELOG reformated from RestructedText to Markdown ([#199](https://github.com/eWaterCycle/ewatercycle/issues/199))

### Fixed

- ParameterSet can be outside CFG['parametersets_dir'] ([#217](https://github.com/eWaterCycle/ewatercycle/issues/217))
- Link to nbviewer ([#202](https://github.com/eWaterCycle/ewatercycle/issues/202))
- Pinned esmpy as temporary workaround for single CPU affinity ([#234](https://github.com/eWaterCycle/ewatercycle/issues/234))

### Removed

- Unused esmvaltool_config field in CFG ([#152](https://github.com/eWaterCycle/ewatercycle/issues/152))

## [1.0.0] (2021-07-21)

### Added

- Documentation
  - Example notebooks
  - Setup guide
        ([\#120](https://github.com/eWaterCycle/ewatercycle/issues/120))
  - HPC cluster guide
- Forcing generation using [ESMValTool](https://www.esmvaltool.org/)
    ([\#28](https://github.com/eWaterCycle/ewatercycle/issues/28),
    [\#87](https://github.com/eWaterCycle/ewatercycle/issues/87),)
- Available parameter sets
    ([\#118](https://github.com/eWaterCycle/ewatercycle/issues/118))
- [PyMT](https://pymt.readthedocs.io/) inspired interface for
    following models
  - LISFLOOD
  - MARRMoT M01 and M14
  - PCR-GLOBWB
  - wflow
- Model methods to get and set values based on spatial coordinates
    ([\#53](https://github.com/eWaterCycle/ewatercycle/issues/53),
    [\#140](https://github.com/eWaterCycle/ewatercycle/issues/140))
- Model method to get value as a xarray dataset
    ([\#36](https://github.com/eWaterCycle/ewatercycle/issues/36))
- Containerized models using
    [grpc4bmi](https://github.com/eWaterCycle/grpc4bmi)
- Configuration files for system setup
- Hydrograph plotting
    ([\#54](https://github.com/eWaterCycle/ewatercycle/issues/54))
- Typings
- iso8601 time format
    ([\#90](https://github.com/eWaterCycle/ewatercycle/issues/90))

### Changed

- GRDC returns Pandas dataframe and metadata dict instead of xarray
    dataset
    ([\#109](https://github.com/eWaterCycle/ewatercycle/issues/109))

## [0.2.0] (2021-03-17)

### Added

- Observations from GRDC and USGS
- Empty Python project directory structure
- Added symlink based data files copier

[Unreleased]: https://github.com/eWaterCycle/ewatercycle/compare/2.1.0...HEAD
[2.1.0]: https://github.com/eWaterCycle/ewatercycle/compare/2.0.0...2.1.0
[2.0.0]: https://github.com/eWaterCycle/ewatercycle/compare/2.0.0b2...2.0.0
[2.0.0b2]: https://github.com/eWaterCycle/ewatercycle/compare/1.4.1...2.0.0b2
[1.4.1]: https://github.com/eWaterCycle/ewatercycle/compare/1.4.0...1.4.1
[1.4.0]: https://github.com/eWaterCycle/ewatercycle/compare/1.3.0...1.4.0
[1.3.0]: https://github.com/eWaterCycle/ewatercycle/compare/1.2.0...1.3.0
[1.2.0]: https://github.com/eWaterCycle/ewatercycle/compare/1.1.4...1.2.0
[1.1.4]: https://github.com/eWaterCycle/ewatercycle/compare/1.1.3...1.1.4
[1.1.3]: https://github.com/eWaterCycle/ewatercycle/compare/1.1.2...1.1.3
[1.1.2]: https://github.com/eWaterCycle/ewatercycle/compare/1.1.1...1.1.2
[1.1.1]: https://github.com/eWaterCycle/ewatercycle/compare/1.1.0...1.1.1
[1.1.0]: https://github.com/eWaterCycle/ewatercycle/compare/1.0.0...1.1.0
[1.0.0]: https://github.com/eWaterCycle/ewatercycle/compare/0.2.x-observation_data...1.0.0
[0.2.0]: https://github.com/eWaterCycle/ewatercycle/releases/tag/0.2.x-observation_data<|MERGE_RESOLUTION|>--- conflicted
+++ resolved
@@ -6,18 +6,14 @@
 
 ## [Unreleased]
 
-<<<<<<< HEAD
-## Changed
-- If a model plugin raises an exception during the loading of the model entry points, a more clear exception is raised which guides the users on how to solve the error ([#404](https://github.com/eWaterCycle/ewatercycle/pull/404)).
-=======
 ### Added
 - Added the `input_var_names` property to the eWaterCycle model class, to accompany the existing `output_var_names` property ([#403](https://github.com/eWaterCycle/ewatercycle/pull/403)).
 - Added the `var_units` method to the eWaterCycle model class, to mirror PyMT ([#403](https://github.com/eWaterCycle/ewatercycle/pull/403)).
 - Added a note on the time units that eWaterCycle expectes models to provide to the documentation ([#403](https://github.com/eWaterCycle/ewatercycle/pull/403)).
 
 ### Changed
+- If a model plugin raises an exception during the loading of the model entry points, a more clear exception is raised which guides the users on how to solve the error ([#404](https://github.com/eWaterCycle/ewatercycle/pull/404)).
 - Updated the model documentation to link to the eWaterCycleModel API docs, and to make it a bit more clear that it is build on top of BMI ([#403](https://github.com/eWaterCycle/ewatercycle/pull/403)).
->>>>>>> 17c51f56
 
 ## [2.1.0] (2024-03-25)
 
