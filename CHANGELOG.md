# Change Log

All notable changes to this project will be documented in this file.
This project adheres to [Semantic Versioning](http://semver.org/).
Formatted as described on [https://keepachangelog.com](https://keepachangelog.com/en/1.0.0/).

## [Unreleased]

### Added

- Apptainer support ([#290](https://github.com/eWaterCycle/ewatercycle/issues/290))

### Changed

<<<<<<< HEAD
- ewatercycle config now uses Pydantic instead of matplotlib inspired validation. ([#332](https://github.com/eWaterCycle/ewatercycle/issues/332))

### Deprecated

- Singularity support
=======
- Upgraded BMI version from 0.2 to 2.0 ([#339](https://github.com/eWaterCycle/ewatercycle/pull/339))
    - Model container images using BMI v0.2 are supported see [grpc4bmi docs](https://grpc4bmi.readthedocs.io/en/latest/server/python.html#legacy-version).
- ewatercycle config and parameter sets now use Pydantic for validation instead of Matplotlib inspired validation. ([#332](https://github.com/eWaterCycle/ewatercycle/issues/332))
- Functions of a model inside a container that return the same result each call are cached with [MemoizedBmi](https://grpc4bmi.readthedocs.io/en/latest/api/grpc4bmi.bmi_memoized.html#grpc4bmi.bmi_memoized.MemoizedBmi) ([#339](https://github.com/eWaterCycle/ewatercycle/pull/339))

### Deprecated

- Singularity support ([#290](https://github.com/eWaterCycle/ewatercycle/issues/290))
>>>>>>> 0b9554fc

## [1.4.1] (2022-12-20)

### Fixed

- PEP 484 prohibits implicit Optional ([#325](https://github.com/eWaterCycle/ewatercycle/pull/325))
- Update of ESMValCore breaks recipes tests ([#325](https://github.com/eWaterCycle/ewatercycle/issues/325))
- Pre-commit hook for flake8 from GitHub instead of GitLab ([#325](https://github.com/eWaterCycle/ewatercycle/pull/325))
- Update of ESMValCore breaks Marrmot forcing generation ([#322](https://github.com/eWaterCycle/ewatercycle/pull/322))
- Forcing generation for Wflow has been fixed ([#321](https://github.com/eWaterCycle/ewatercycle/pull/321))

## [1.4.0] (2022-06-20)

### Added

- delay argument to `ewatercycle.models.Marrmot*.setup()_ ([#303](https://github.com/eWaterCycle/ewatercycle/issues/303))
- Hype forcing generation and model [#308](https://github.com/eWaterCycle/ewatercycle/pull/308)

### Removed

- Python 3.7 support

## [1.3.0] (2022-04-20)

### Added

- Directory argument to `ewatercycle.forcing.generate()` ([#145](https://github.com/eWaterCycle/ewatercycle/issues/145))

### Changed

- Improved performance of forcing generation of LISFLOOD model ([#301](https://github.com/eWaterCycle/ewatercycle/pull/301))

## [1.2.0] (2022-03-28)

### Added

- Evaporation Pre-Processor for the LISFLOOD (Lisvap) to forcing ([#282](https://github.com/eWaterCycle/ewatercycle/issues/282))
- Set number of bars in hydrograph ([#298](https://github.com/eWaterCycle/ewatercycle/pull/298))

## [1.1.4] (2022-01-14)

### Added

- 2020.1.3 version of wflow model ([#270](https://github.com/eWaterCycle/ewatercycle/issues/270))

### Changed

- Replace Cartesius section in system setup docs with Snellius ([#273](https://github.com/eWaterCycle/ewatercycle/issues/273))

### Fixed

- Test suite fails with fresh conda env ([#275](https://github.com/eWaterCycle/ewatercycle/issues/275))
- incompatible numpy typings ([#285](https://github.com/eWaterCycle/ewatercycle/issues/285))

## [1.1.3] (2021-10-18)

### Added

- 2020.1.2 version of wflow model ([#268](https://github.com/eWaterCycle/ewatercycle/pull/268))
- Document how to add a new version of a model ([#266](https://github.com/eWaterCycle/ewatercycle/pull/266))

## [1.1.2] (2021-09-29)

### Added

- Type information according to [PEP-0561](https://www.python.org/dev/peps/pep-0561/)
- Pre-commit hooks and black formatting ([#111](https://github.com/eWaterCycle/ewatercycle/issues/111))

### Changed

- Timeout for model setup set to 5 minutes ([#244](https://github.com/eWaterCycle/ewatercycle/issues/244))
- Use mamba for installation instructions ([#136](https://github.com/eWaterCycle/ewatercycle/issues/136))
- Use [version 1.2.0](https://github.com/citation-file-format/citation-file-format/releases/tag/1.2.0) of CITATION.cff format
- Moved package to src/ ([#228](https://github.com/eWaterCycle/ewatercycle/issues/228))

### Fixed

- Name particle in CITATION.cff ([#204](https://github.com/eWaterCycle/ewatercycle/issues/204))
- Build Sphinx locally with config file ([#169](https://github.com/eWaterCycle/ewatercycle/issues/169))
- Type errors in notebooks ([#262](https://github.com/eWaterCycle/ewatercycle/issues/262))
- Lisflood.finalize() ([#257](https://github.com/eWaterCycle/ewatercycle/issues/257))

## [1.1.1] (2021-08-10)

### Fixed

- Zenodo DOI

## [1.1.0] (2021-08-10)

### Added

- Column name argument to `get_grdc_data()` ([#190](https://github.com/eWaterCycle/ewatercycle/issues/190))
- Copy to clipboard button to documentation ([#216](https://github.com/eWaterCycle/ewatercycle/issues/216))

### Changed

- Compatible with ESMValTool 2.3 . Older versions (<2.3) of ESMValTool are no longer supported. ([#219](https://github.com/eWaterCycle/ewatercycle/issues/219))
- README, CONTRIBUTING, CHANGELOG reformated from RestructedText to Markdown ([#199](https://github.com/eWaterCycle/ewatercycle/issues/199))

### Fixed

- ParameterSet can be outside CFG['parametersets_dir'] ([#217](https://github.com/eWaterCycle/ewatercycle/issues/217))
- Link to nbviewer ([#202](https://github.com/eWaterCycle/ewatercycle/issues/202))
- Pinned esmpy as temporary workaround for single CPU affinity ([#234](https://github.com/eWaterCycle/ewatercycle/issues/234))

### Removed

- Unused esmvaltool_config field in CFG ([#152](https://github.com/eWaterCycle/ewatercycle/issues/152))

## [1.0.0] (2021-07-21)

### Added

- Documentation
  - Example notebooks
  - Setup guide
        ([\#120](https://github.com/eWaterCycle/ewatercycle/issues/120))
  - HPC cluster guide
- Forcing generation using [ESMValTool](https://www.esmvaltool.org/)
    ([\#28](https://github.com/eWaterCycle/ewatercycle/issues/28),
    [\#87](https://github.com/eWaterCycle/ewatercycle/issues/87),)
- Available parameter sets
    ([\#118](https://github.com/eWaterCycle/ewatercycle/issues/118))
- [PyMT](https://pymt.readthedocs.io/) inspired interface for
    following models
  - LISFLOOD
  - MARRMoT M01 and M14
  - PCR-GLOBWB
  - wflow
- Model methods to get and set values based on spatial coordinates
    ([\#53](https://github.com/eWaterCycle/ewatercycle/issues/53),
    [\#140](https://github.com/eWaterCycle/ewatercycle/issues/140))
- Model method to get value as a xarray dataset
    ([\#36](https://github.com/eWaterCycle/ewatercycle/issues/36))
- Containerized models using
    [grpc4bmi](https://github.com/eWaterCycle/grpc4bmi)
- Configuration files for system setup
- Hydrograph plotting
    ([\#54](https://github.com/eWaterCycle/ewatercycle/issues/54))
- Typings
- iso8601 time format
    ([\#90](https://github.com/eWaterCycle/ewatercycle/issues/90))

### Changed

- GRDC returns Pandas dataframe and metadata dict instead of xarray
    dataset
    ([\#109](https://github.com/eWaterCycle/ewatercycle/issues/109))

## [0.2.0] (2021-03-17)

### Added

- Observations from GRDC and USGS
- Empty Python project directory structure
- Added symlink based data files copier

[Unreleased]: https://github.com/eWaterCycle/ewatercycle/compare/1.4.1...HEAD
[1.4.1]: https://github.com/eWaterCycle/ewatercycle/compare/1.4.0...1.4.1
[1.4.0]: https://github.com/eWaterCycle/ewatercycle/compare/1.3.0...1.4.0
[1.3.0]: https://github.com/eWaterCycle/ewatercycle/compare/1.2.0...1.3.0
[1.2.0]: https://github.com/eWaterCycle/ewatercycle/compare/1.1.4...1.2.0
[1.1.4]: https://github.com/eWaterCycle/ewatercycle/compare/1.1.3...1.1.4
[1.1.3]: https://github.com/eWaterCycle/ewatercycle/compare/1.1.2...1.1.3
[1.1.2]: https://github.com/eWaterCycle/ewatercycle/compare/1.1.1...1.1.2
[1.1.1]: https://github.com/eWaterCycle/ewatercycle/compare/1.1.0...1.1.1
[1.1.0]: https://github.com/eWaterCycle/ewatercycle/compare/1.0.0...1.1.0
[1.0.0]: https://github.com/eWaterCycle/ewatercycle/compare/0.2.x-observation_data...1.0.0
[0.2.0]: https://github.com/eWaterCycle/ewatercycle/releases/tag/0.2.x-observation_data<|MERGE_RESOLUTION|>--- conflicted
+++ resolved
@@ -12,13 +12,6 @@
 
 ### Changed
 
-<<<<<<< HEAD
-- ewatercycle config now uses Pydantic instead of matplotlib inspired validation. ([#332](https://github.com/eWaterCycle/ewatercycle/issues/332))
-
-### Deprecated
-
-- Singularity support
-=======
 - Upgraded BMI version from 0.2 to 2.0 ([#339](https://github.com/eWaterCycle/ewatercycle/pull/339))
     - Model container images using BMI v0.2 are supported see [grpc4bmi docs](https://grpc4bmi.readthedocs.io/en/latest/server/python.html#legacy-version).
 - ewatercycle config and parameter sets now use Pydantic for validation instead of Matplotlib inspired validation. ([#332](https://github.com/eWaterCycle/ewatercycle/issues/332))
@@ -27,7 +20,6 @@
 ### Deprecated
 
 - Singularity support ([#290](https://github.com/eWaterCycle/ewatercycle/issues/290))
->>>>>>> 0b9554fc
 
 ## [1.4.1] (2022-12-20)
 
