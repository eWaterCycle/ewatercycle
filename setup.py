--- conflicted
+++ resolved
@@ -20,13 +20,10 @@
     url='https://github.com/eWaterCycle/ewatercycle',
     install_requires=[
         'basic_modeling_interface',
-        'esmvaltool',
-<<<<<<< HEAD
+        'esmvaltool'
+        'grpc4bmi>=0.2.12,<0.3',
         'hydrostats',
         'matplotlib',
-=======
-        'grpc4bmi>=0.2.12,<0.3',
->>>>>>> c53e5e31
         'numpy',
         'pandas',
         'pyoos',
