#!/usr/bin/env python
# -*- coding: utf-8 -*-

from setuptools import find_packages, setup

with open('README.rst') as readme_file:
    readme = readme_file.read()

version = {}
with open("ewatercycle/version.py") as fp:
    exec(fp.read(), version)

setup(
    name='ewatercycle',
    version=version['__version__'],
    description="A Python package for running and validating a hydrology model",
    long_description=readme + '\n\n',
    author="Stefan Verhoeven",
    author_email='s.verhoeven@esciencecenter.nl',
    url='https://github.com/eWaterCycle/ewatercycle',
    install_requires=[
        'esmvaltool',
        'ruamel.yaml',
        'xarray',
        'numpy',
        'pandas',
        'pyoos',
        'basic_modeling_interface',
        # TODO subclosses of ewatercycle.models.abstract.AbstractModle will need
        # 'grpc4bmi>=0.2.12,<0.3',
    ],
    packages=find_packages(),
    include_package_data=True,
    license="Apache Software License 2.0",
    zip_safe=False,
    keywords='ewatercycle',
    classifiers=[
        'Development Status :: 2 - Pre-Alpha',
        'Intended Audience :: Developers',
        'License :: OSI Approved :: Apache Software License',
        'Natural Language :: English',
        'Programming Language :: Python :: 3',
        'Programming Language :: Python :: 3.7',
        'Programming Language :: Python :: 3.8',
        'Programming Language :: Python :: 3.9',
    ],
<<<<<<< HEAD
    test_suite='tests',
    setup_requires=[
        # dependency for `python setup.py test`
        'pytest-runner',
        # dependencies for `python setup.py build_sphinx`
        'sphinx',
        'recommonmark',
        'sphinx_rtd_theme',
    ],
    tests_require=[
        'deepdiff',
        'pytest',
        'pytest-cov',
        'pytest-mypy',
        'pycodestyle',
    ],
    extras_require={
        'dev':  ['prospector[with_pyroma,with_mypy]', 'yapf', 'isort'],
=======
    extras_require={
        'dev':  [
            # Test
            'deepdiff',
            'pytest',
            'pytest-cov',
            # Linters
            'pycodestyle',
            'prospector[with_pyroma]',
            'yapf',
            'isort',
            # dependency for `pytest`
            'pytest-runner',
            # dependencies for documentation generation
            'sphinx',
            'recommonmark',
            'sphinx_rtd_theme',
         ],
>>>>>>> b7c3a10a
    }
)<|MERGE_RESOLUTION|>--- conflicted
+++ resolved
@@ -44,7 +44,6 @@
         'Programming Language :: Python :: 3.8',
         'Programming Language :: Python :: 3.9',
     ],
-<<<<<<< HEAD
     test_suite='tests',
     setup_requires=[
         # dependency for `python setup.py test`
@@ -62,17 +61,15 @@
         'pycodestyle',
     ],
     extras_require={
-        'dev':  ['prospector[with_pyroma,with_mypy]', 'yapf', 'isort'],
-=======
-    extras_require={
         'dev':  [
             # Test
             'deepdiff',
             'pytest',
             'pytest-cov',
+            'pytest-mypy',
             # Linters
             'pycodestyle',
-            'prospector[with_pyroma]',
+            'prospector[with_pyroma,with_mypy]',
             'yapf',
             'isort',
             # dependency for `pytest`
@@ -82,6 +79,5 @@
             'recommonmark',
             'sphinx_rtd_theme',
          ],
->>>>>>> b7c3a10a
     }
 )