--- conflicted
+++ resolved
@@ -138,12 +138,10 @@
     # wflow specific
     'wflow.singularity_image': validate_string_or_none,
     'wflow.docker_image': validate_string_or_none,
-<<<<<<< HEAD
     # lisflood specific
     'lisflood.singularity_image': validate_string_or_none,
     'lisflood.docker_image': validate_string_or_none,
-=======
+    # pcrglobwb specific
     'pcrglobwb.singularity_image': validate_string_or_none,
     'pcrglobwb.docker_image': validate_string_or_none,
->>>>>>> 7f738216
 }