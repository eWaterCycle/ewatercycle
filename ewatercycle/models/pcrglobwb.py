--- conflicted
+++ resolved
@@ -14,11 +14,7 @@
 from ewatercycle.models.abstract import AbstractModel
 from ewatercycle.parameter_sets import ParameterSet
 from ewatercycle.parametersetdb.config import CaseConfigParser
-<<<<<<< HEAD
-from ewatercycle.util import get_time, find_closest_point
-=======
-from ewatercycle.util import get_time, to_absolute_path
->>>>>>> 673a0690
+from ewatercycle.util import find_closest_point, get_time, to_absolute_path
 
 
 class PCRGlobWB(AbstractModel[PCRGlobWBForcing]):
@@ -57,8 +53,12 @@
             self.work_dir = to_absolute_path(cfg_dir)
         else:
             # Must exist before setting up default config
-            timestamp = datetime.datetime.now(datetime.timezone.utc).strftime("%Y%m%d_%H%M%S")
-            self.work_dir = to_absolute_path(f"pcrglobwb_{timestamp}", parent=CFG["output_dir"])
+            timestamp = datetime.datetime.now(datetime.timezone.utc).strftime(
+                "%Y%m%d_%H%M%S"
+            )
+            self.work_dir = to_absolute_path(
+                f"pcrglobwb_{timestamp}", parent=CFG["output_dir"]
+            )
         self.work_dir.mkdir(parents=True, exist_ok=True)
 
     def _setup_default_config(self):
@@ -82,14 +82,18 @@
             "meteoOptions",
             "temperatureNC",
             str(
-                to_absolute_path(self.forcing.temperatureNC, parent=self.forcing.directory)
+                to_absolute_path(
+                    self.forcing.temperatureNC, parent=self.forcing.directory
+                )
             ),
         )
         cfg.set(
             "meteoOptions",
             "precipitationNC",
             str(
-                 to_absolute_path(self.forcing.precipitationNC, parent=self.forcing.directory)
+                to_absolute_path(
+                    self.forcing.precipitationNC, parent=self.forcing.directory
+                )
             ),
         )
 
@@ -165,7 +169,9 @@
 
     def _export_config(self) -> PathLike:
         self.config.set("globalOptions", "outputDir", str(self.work_dir))
-        new_cfg_file = to_absolute_path("pcrglobwb_ewatercycle.ini", parent=self.work_dir)
+        new_cfg_file = to_absolute_path(
+            "pcrglobwb_ewatercycle.ini", parent=self.work_dir
+        )
         with new_cfg_file.open("w") as filename:
             self.config.write(filename)
 
