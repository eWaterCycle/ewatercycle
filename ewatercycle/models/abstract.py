from abc import ABCMeta, abstractmethod
from os import PathLike
<<<<<<< HEAD
from typing import Any, Iterable, Optional, Tuple
=======
from typing import Tuple, Iterable, Any
>>>>>>> cca37b74

import numpy as np
import xarray as xr
from basic_modeling_interface import Bmi


class AbstractModel(metaclass=ABCMeta):
    """Abstract class of a eWaterCycle model.

    Attributes
        bmi (Bmi): Basic Modeling Interface object
    """
    def __init__(self):
        self.bmi: Bmi = None  # bmi should set in setup() before calling its methods

    @abstractmethod
    def setup(self, *args, **kwargs) -> Tuple[PathLike, PathLike]:
        """Performs model setup.

        1. Creates config file and config directory
        2. Start bmi container and store as self.bmi

        Args:
            *args: Positional arguments. Sub class should specify each arg.
            **kwargs: Named arguments. Sub class should specify each arg.

        Returns:
            Path to config file and path to config directory
        """

    def initialize(self, config_file: str) -> None:
        """Initialize the model.

        Args:
            config_file: Name of initialization file.

        """
        self.bmi.initialize(config_file)

    def finalize(self) -> None:
        """Perform tear-down tasks for the model."""
        self.bmi.finalize()
        # TODO terminate container if running?

    def update(self) -> None:
        """Advance model state by one time step."""
        self.bmi.update()

    def get_value(self, name: str) -> np.ndarray:
        """Get a copy of values of the given variable.

        Args:
            name: Name of variable

        """
        return self.bmi.get_value(name)

    def set_value(self, name: str, value: np.ndarray) -> None:
        """Specify a new value for a model variable.

        Args:
            name: Name of variable
            value: The new value for the specified variable.

        """
        self.bmi.set_value(name, value)

    @abstractmethod
    def get_value_as_xarray(self, name: str) -> xr.DataArray:
        """Get a copy values of the given variable as xarray DataArray.

        The xarray object also contains coordinate information and additional
        attributes such as the units.

        Args: name: Name of the variable

        """

    @property
    @abstractmethod
    def parameters(self) -> Iterable[Tuple[str, Any]]:
        """Default values for the setup() inputs"""

    @property
    def start_time(self) -> float:
        """Start time of the model."""
        return self.bmi.get_start_time()

    @property
    def end_time(self) -> float:
        """End time of the model."""
        return self.bmi.get_end_time()

    @property
    def time(self) -> float:
        """Current time of the model."""
        return self.bmi.get_current_time()

    @property
    def time_units(self) -> str:
        """Time units of the model. Formatted using UDUNITS standard from Unidata."""
        return str(self.bmi.get_time_units())

    @property
    def time_step(self) -> float:
        """Current time step of the model."""
        return self.bmi.get_time_step()

    @property
    def output_var_names(self) -> Iterable[str]:
        """List of a model's output variables."""
        return self.bmi.get_output_var_names()<|MERGE_RESOLUTION|>--- conflicted
+++ resolved
@@ -1,10 +1,6 @@
 from abc import ABCMeta, abstractmethod
 from os import PathLike
-<<<<<<< HEAD
-from typing import Any, Iterable, Optional, Tuple
-=======
 from typing import Tuple, Iterable, Any
->>>>>>> cca37b74
 
 import numpy as np
 import xarray as xr
