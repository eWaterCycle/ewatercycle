--- conflicted
+++ resolved
@@ -1,12 +1,8 @@
 import logging
 from abc import ABCMeta, abstractmethod
 from os import PathLike
-<<<<<<< HEAD
-from typing import Tuple, Iterable, Any
 from datetime import datetime
-=======
 from typing import Tuple, Iterable, Any, TypeVar, Generic, Optional, ClassVar, Set
->>>>>>> 911f4490
 
 import numpy as np
 import xarray as xr
@@ -177,7 +173,6 @@
         """List of a model's output variables."""
         return self.bmi.get_output_var_names()
 
-<<<<<<< HEAD
     @property
     def start_time_as_isostr(self) -> str:
         """Start time of the model.
@@ -219,7 +214,7 @@
         """Current time of the model as a datetime object'.
         """
         return num2date(self.bmi.get_current_time(), self.bmi.get_time_units())
-=======
+
     def _check_parameter_set(self):
         if not self.parameter_set:
             # Nothing to check
@@ -239,5 +234,4 @@
     def _check_version(self):
         if self.version not in self.available_versions:
             raise ValueError(f'Supplied version {self.version} is not supported by this model. '
-                             f'Available versions are {self.available_versions}.')
->>>>>>> 911f4490
+                             f'Available versions are {self.available_versions}.')