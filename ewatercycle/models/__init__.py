--- conflicted
+++ resolved
@@ -1,7 +1,3 @@
-<<<<<<< HEAD
 from .lisflood import Lisflood
 from .wflow import Wflow
-=======
-from .wflow import Wflow
-from .pcrglobwb import PCRGlobWB
->>>>>>> 7f738216
+from .pcrglobwb import PCRGlobWB