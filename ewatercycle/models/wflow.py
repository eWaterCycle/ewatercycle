--- conflicted
+++ resolved
@@ -1,5 +1,5 @@
+import datetime
 import shutil
-import datetime
 from pathlib import Path
 from typing import Any, Iterable, Optional, Tuple
 
@@ -15,11 +15,7 @@
 from ewatercycle.models.abstract import AbstractModel
 from ewatercycle.parameter_sets import ParameterSet
 from ewatercycle.parametersetdb.config import CaseConfigParser
-<<<<<<< HEAD
-from ewatercycle.util import get_time, find_closest_point
-=======
-from ewatercycle.util import get_time, to_absolute_path
->>>>>>> 673a0690
+from ewatercycle.util import find_closest_point, get_time, to_absolute_path
 
 
 class Wflow(AbstractModel[WflowForcing]):
@@ -93,7 +89,9 @@
         if "end_time" in kwargs:
             cfg.set("run", "endtime", _iso_to_wflow(kwargs["end_time"]))
 
-        updated_cfg_file = to_absolute_path("wflow_ewatercycle.ini", parent= self.work_dir)
+        updated_cfg_file = to_absolute_path(
+            "wflow_ewatercycle.ini", parent=self.work_dir
+        )
         with updated_cfg_file.open("w") as filename:
             cfg.write(filename)
 
@@ -108,29 +106,21 @@
         if cfg_dir:
             self.work_dir = to_absolute_path(cfg_dir)
         else:
-<<<<<<< HEAD
             timestamp = datetime.datetime.now(datetime.timezone.utc).strftime(
                 "%Y%m%d_%H%M%S"
             )
-            working_directory = CFG["output_dir"] / f"wflow_{timestamp}"
-        self.work_dir = working_directory.expanduser().resolve()
-=======
-            timestamp = datetime.datetime.now(datetime.timezone.utc).strftime("%Y%m%d_%H%M%S")
-            self.work_dir = to_absolute_path(f"wflow_{timestamp}", parent=CFG["output_dir"])
->>>>>>> 673a0690
+            self.work_dir = to_absolute_path(
+                f"wflow_{timestamp}", parent=CFG["output_dir"]
+            )
         # Make sure parents exist
         self.work_dir.parent.mkdir(parents=True, exist_ok=True)
 
         assert self.parameter_set
         shutil.copytree(src=self.parameter_set.directory, dst=self.work_dir)
         if self.forcing:
-<<<<<<< HEAD
-            forcing_path = (
-                Path(self.forcing.directory) / self.forcing.netcdfinput
-            )
-=======
-            forcing_path = to_absolute_path(self.forcing.netcdfinput, parent= self.forcing.directory)
->>>>>>> 673a0690
+            forcing_path = to_absolute_path(
+                self.forcing.netcdfinput, parent=self.forcing.directory
+            )
             shutil.copy(src=forcing_path, dst=self.work_dir)
 
     def _start_container(self):
