import shutil
import datetime
from pathlib import Path
from typing import Any, Iterable, Optional, Tuple

import numpy as np
import xarray as xr
from cftime import num2date
from grpc import FutureTimeoutError
from grpc4bmi.bmi_client_docker import BmiClientDocker
from grpc4bmi.bmi_client_singularity import BmiClientSingularity

from ewatercycle import CFG
from ewatercycle.forcing._wflow import WflowForcing
from ewatercycle.models.abstract import AbstractModel
from ewatercycle.parameter_sets import ParameterSet
from ewatercycle.parametersetdb.config import CaseConfigParser
from ewatercycle.util import get_time


class Wflow(AbstractModel[WflowForcing]):
    """Create an instance of the Wflow model class.

    Args:
        version: pick a version from :py:attr:`~available_versions`
        parameter_set: instance of :py:class:`~ewatercycle.parameter_sets.default.ParameterSet`.
        forcing: instance of :py:class:`~WflowForcing` or None.
            If None, it is assumed that forcing is included with the parameter_set.
    """

    available_versions = ("2020.1.1", )
    """Show supported WFlow versions in eWaterCycle"""
    def __init__(
        self,
        version: str,
        parameter_set: ParameterSet,
        forcing: Optional[WflowForcing] = None,
    ):

        super().__init__(version, parameter_set, forcing)
        self._set_docker_image()
        self._setup_default_config()

    def _set_docker_image(self):
        images = {
            # "2019.1": "ewatercycle/wflow-grpc4bmi:2019.1", # no good ini file
            "2020.1.1": "ewatercycle/wflow-grpc4bmi:2020.1.1",
        }
        self.docker_image = images[self.version]

    def _setup_default_config(self):
        config_file = self.parameter_set.config
        forcing = self.forcing

        cfg = CaseConfigParser()
        cfg.read(config_file)

<<<<<<< HEAD
        if self.forcing is not None:
=======
        if forcing:
>>>>>>> 29d3aed1
            cfg.set("framework", "netcdfinput", Path(forcing.netcdfinput).name)
            cfg.set("inputmapstacks", "Precipitation", forcing.Precipitation)
            cfg.set("inputmapstacks", "EvapoTranspiration",
                    forcing.EvapoTranspiration)
            cfg.set("inputmapstacks", "Temperature", forcing.Temperature)
            cfg.set("run", "starttime", _iso_to_wflow(forcing.start_time))
            cfg.set("run", "endtime", _iso_to_wflow(forcing.end_time))

        self.config = cfg

    def setup(self, cfg_dir: str = None, **kwargs) -> Tuple[str, str]:  # type: ignore
        """Start the model inside a container and return a valid config file.

        Args:
            cfg_dir: a run directory given by user or created for user.
            **kwargs (optional, dict): see :py:attr:`~parameters` for all
                configurable model parameters.

        Returns:
            Path to config file and working directory
        """
        self._setup_working_directory(cfg_dir)
        cfg = self.config

        if "start_time" in kwargs:
            cfg.set("run", "starttime", _iso_to_wflow(kwargs["start_time"]))
        if "end_time" in kwargs:
            cfg.set("run", "endtime", _iso_to_wflow(kwargs["end_time"]))

        updated_cfg_file = self.work_dir / "wflow_ewatercycle.ini"
        with updated_cfg_file.open("w") as filename:
            cfg.write(filename)

        self._start_container()

        return (
            str(updated_cfg_file.expanduser().resolve()),
            str(self.work_dir),
        )

    def _setup_working_directory(self, cfg_dir: str = None):
        if cfg_dir:
            working_directory = Path(cfg_dir)
        else:
            timestamp = datetime.datetime.now(datetime.timezone.utc).strftime("%Y%m%d_%H%M%S")
            working_directory = CFG["output_dir"] / f"wflow_{timestamp}"
        self.work_dir = working_directory.expanduser().resolve()
        # Make sure parents exist
        self.work_dir.parent.mkdir(parents=True, exist_ok=True)

        assert self.parameter_set
        shutil.copytree(src=self.parameter_set.directory,
<<<<<<< HEAD
                        dst=working_directory)

        if self.forcing is not None:
            forcing_path = Path(self.forcing.directory) / self.forcing.netcdfinput
            shutil.copy(src=forcing_path, dst=working_directory)
=======
                        dst=self.work_dir)
        if self.forcing:
            forcing_path = Path(self.forcing.directory) / self.forcing.netcdfinput
            shutil.copy(src=forcing_path, dst=self.work_dir)
>>>>>>> 29d3aed1

    def _start_container(self):
        if CFG["container_engine"] == "docker":
            self.bmi = BmiClientDocker(
                image=self.docker_image,
                image_port=55555,
                work_dir=str(self.work_dir),
                timeout=10,
            )
        elif CFG["container_engine"] == "singularity":
            try:
                self.bmi = BmiClientSingularity(
                    image=f"docker://{self.docker_image}",
                    work_dir=str(self.work_dir),
                    timeout=15,
                )
            except FutureTimeoutError:
                raise ValueError(
                    "Couldn't spawn the singularity container within allocated"
                    " time limit (15 seconds). You may try building it with "
                    f"`!singularity run docker://{self.docker_image}` and try "
                    "again. Please also inform the system administrator that "
                    "the singularity image was missing.")
        else:
            raise ValueError(
                f"Unknown container technology: {CFG['container_engine']}")

    def get_value_as_xarray(self, name: str) -> xr.DataArray:
        """Return the value as xarray object."""
        # Get time information
        time_units = self.bmi.get_time_units()
        grid = self.bmi.get_var_grid(name)
        shape = self.bmi.get_grid_shape(grid)

        # Extract the data and store it in an xarray DataArray
        da = xr.DataArray(
            data=np.reshape(self.bmi.get_value(name), shape),
            coords={
                "longitude": self.bmi.get_grid_y(grid),
                "latitude": self.bmi.get_grid_x(grid),
                "time": num2date(self.bmi.get_current_time(), time_units),
            },
            dims=["latitude", "longitude"],
            name=name,
            attrs={"units": self.bmi.get_var_units(name)},
        )

        return da.where(da != -999)

    @property
    def parameters(self) -> Iterable[Tuple[str, Any]]:
        """List the configurable parameters for this model."""
        # An opiniated list of configurable parameters.
        cfg = self.config
        return [
            ("start_time", _wflow_to_iso(cfg.get("run", "starttime"))),
            ("end_time", _wflow_to_iso(cfg.get("run", "endtime"))),
        ]


def _wflow_to_iso(t):
    dt = datetime.datetime.fromisoformat(t)
    return dt.strftime("%Y-%m-%dT%H:%M:%SZ")


def _iso_to_wflow(t):
    dt = get_time(t)
    return dt.strftime("%Y-%m-%d %H:%M:%S")<|MERGE_RESOLUTION|>--- conflicted
+++ resolved
@@ -55,11 +55,7 @@
         cfg = CaseConfigParser()
         cfg.read(config_file)
 
-<<<<<<< HEAD
-        if self.forcing is not None:
-=======
         if forcing:
->>>>>>> 29d3aed1
             cfg.set("framework", "netcdfinput", Path(forcing.netcdfinput).name)
             cfg.set("inputmapstacks", "Precipitation", forcing.Precipitation)
             cfg.set("inputmapstacks", "EvapoTranspiration",
@@ -112,18 +108,10 @@
 
         assert self.parameter_set
         shutil.copytree(src=self.parameter_set.directory,
-<<<<<<< HEAD
-                        dst=working_directory)
-
-        if self.forcing is not None:
-            forcing_path = Path(self.forcing.directory) / self.forcing.netcdfinput
-            shutil.copy(src=forcing_path, dst=working_directory)
-=======
                         dst=self.work_dir)
         if self.forcing:
             forcing_path = Path(self.forcing.directory) / self.forcing.netcdfinput
             shutil.copy(src=forcing_path, dst=self.work_dir)
->>>>>>> 29d3aed1
 
     def _start_container(self):
         if CFG["container_engine"] == "docker":
