--- conflicted
+++ resolved
@@ -143,20 +143,12 @@
                 )
             except FutureTimeoutError:
                 raise ValueError(
-<<<<<<< HEAD
                     "Couldn't spawn the singularity container within allocated"
                     " time limit (15 seconds). You may try building it with "
-                    f"`!singularity run docker://{self.docker_image}` and try "
+                    f"`!singularity run docker://{self.docker_image} run-bmi-server -h` and try "
                     "again. Please also inform the system administrator that "
                     "the singularity image was missing."
                 )
-=======
-                    "Couldn't spawn container within allocated time limit "
-                    "(15 seconds). You may try pulling the docker image with"
-                    f" `docker pull {self.docker_image}` or call `singularity "
-                    f"exec docker://{self.docker_image} run-bmi-server -h`"
-                    "if you're using singularity, and then try again.")
->>>>>>> 0b9d2a3c
         else:
             raise ValueError(
                 f"Unknown container technology: {CFG['container_engine']}"
