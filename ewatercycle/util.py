--- conflicted
+++ resolved
@@ -81,15 +81,8 @@
     Returns:
         Dict with `start_longitude`, `start_latitude`, `end_longitude`, `end_latitude`
     """
-<<<<<<< HEAD
     shape = fiona.open(to_absolute_path(shapefile))
-    x0, y0, x1, y1 = [
-        geometry.shape(p["geometry"]).bounds for p in shape
-    ][0]
-=======
-    shape = fiona.open(shapefile)
     x0, y0, x1, y1 = [geometry.shape(p["geometry"]).bounds for p in shape][0]
->>>>>>> 5dbfee96
     x0 = round((x0 - pad), 1)
     y0 = round((y0 - pad), 1)
     x1 = round((x1 + pad), 1)
