import numpy as np
import xarray as xr
from datetime import datetime
from dateutil.parser import parse
<<<<<<< HEAD

from ewatercycle.models.abstract import AbstractModel
=======
>>>>>>> c73cb0c4


def var_to_xarray(model, variable):
    """Get grid properties from model (x = latitude !!)
    could be speedup, lots of bmi calls are done here that dont change between updates

    This function takes an BMI model object, extracts variable and stores it
    as an xarray object. For this to work, the variable does need to have a propper
    setup grid. See the BMI documentation on grids.
    """
    shape = model.get_grid_shape(model.get_var_grid(variable))
    lat = model.get_grid_x(model.get_var_grid(variable))
    lon = model.get_grid_y(model.get_var_grid(variable))
    time = num2date(model.get_current_time(), model.get_time_units())

    # Get model data for variable at current timestep
    data = model.get_value(variable)
    data = np.reshape(data, shape)

    # Create xarray object
    da = xr.DataArray(data,
                      coords = {'longitude': lon, 'latitude': lat, 'time': time},
                      dims = ['latitude', 'longitude'],
                      name = variable,
                      attrs = {'units': model.get_var_units(variable)}
                      )

    # Masked invalid values on return array:
    return da.where(da != -999)


def lat_lon_to_closest_variable_indices(model, variable, lats, lons):
    """Translate lat, lon coordinates into BMI model
    indices, which are used to get and set variable values.
    """
    #get shape of model grid and lat-lon coordinates of grid
    shape = model.bmi.get_grid_shape(model.bmi.get_var_grid(variable))
    latModel = model.bmi.get_grid_x(model.bmi.get_var_grid(variable))
    lonModel = model.bmi.get_grid_y(model.bmi.get_var_grid(variable))
    nx = len(latModel)

    #for each coordinate given, determine where in the grid they fall and
    #calculate 1D indeces
    if len(lats) == 1:
        idx = np.abs(latModel - lats).argmin()
        idy = np.abs(lonModel - lons).argmin()
        output = idx+nx*idy
    else:
        output=[]
        for [lat,lon] in [lats, lons]:
            idx = np.abs(latModel - lat).argmin()
            idy = np.abs(lonModel - lon).argmin()
            output.append(idx+nx*idy)

    return np.array(output)


def lat_lon_boundingbox_to_variable_indices(model, variable, latMin, latMax, lonMin, lonMax):
    """Translate bounding boxes of lat, lon coordinates into BMI model
    indices, which are used to get and set variable values.
    """
    # get shape of model grid and lat-lon coordinates of grid
    shape = model.get_grid_shape(model.get_var_grid(variable))
    latModel = model.get_grid_x(model.get_var_grid(variable))
    lonModel = model.get_grid_y(model.get_var_grid(variable))
    nx = len(latModel)

    idx = [i for i,v in enumerate(latModel) if ((v > latMin) and (v < latMax))]
    idy = [i for i,v in enumerate(lonModel) if ((v > lonMin) and (v < lonMax))]

    output = []
    for x in idx:
        for y in idy:
            output.append(x + nx*y)

    return np.array(output)


<<<<<<< HEAD
def convert_timearray_to_datetime(timearray: xr.DataArray) -> datetime:
    """Convert an array of datetimes into an datetime objetct.

    First convert an array of datetimes into a string.
    Then, convert a string in ISO format to a datetime.
    """
    datetime_as_string = np.datetime_as_string(timearray, timezone='UTC')
    return parse(datetime_as_string)
=======
def get_time(time_iso: str) -> datetime:
    """Return a datetime in UTC.

    Convert a date string in ISO format to a datetime
    and check if it is in UTC.
    """
    time = parse(time_iso)
    if not time.tzname() == 'UTC':
        raise ValueError(
            f"The time is not in UTC. The ISO format for a UTC time is 'YYYY-MM-DDTHH:MM:SSZ'"
        )
    return time
>>>>>>> c73cb0c4
<|MERGE_RESOLUTION|>--- conflicted
+++ resolved
@@ -2,11 +2,8 @@
 import xarray as xr
 from datetime import datetime
 from dateutil.parser import parse
-<<<<<<< HEAD
 
 from ewatercycle.models.abstract import AbstractModel
-=======
->>>>>>> c73cb0c4
 
 
 def var_to_xarray(model, variable):
@@ -85,7 +82,6 @@
     return np.array(output)
 
 
-<<<<<<< HEAD
 def convert_timearray_to_datetime(timearray: xr.DataArray) -> datetime:
     """Convert an array of datetimes into an datetime objetct.
 
@@ -94,7 +90,8 @@
     """
     datetime_as_string = np.datetime_as_string(timearray, timezone='UTC')
     return parse(datetime_as_string)
-=======
+
+
 def get_time(time_iso: str) -> datetime:
     """Return a datetime in UTC.
 
@@ -106,5 +103,4 @@
         raise ValueError(
             f"The time is not in UTC. The ISO format for a UTC time is 'YYYY-MM-DDTHH:MM:SSZ'"
         )
-    return time
->>>>>>> c73cb0c4
+    return time