from pathlib import Path
from typing import Dict, Optional

from ruamel.yaml import YAML

from . import _hype, _lisflood, _marrmot, _pcrglobwb, _wflow
from ._default import DefaultForcing

FORCING_CLASSES = {  # not sure how to annotate this
    "hype": _hype.HypeForcing,
    "lisflood": _lisflood.LisfloodForcing,
    "marrmot": _marrmot.MarrmotForcing,
    "pcrglobwb": _pcrglobwb.PCRGlobWBForcing,
    "wflow": _wflow.WflowForcing,
}


<<<<<<< HEAD
=======
def generate(target_model: str,
             dataset: str,
             start_time: str,
             end_time: str,
             shape: str,
             model_specific_options: Optional[Dict] = None) -> DefaultForcing:
    """Generate forcing data with ESMValTool.

    Args:
        target_model: Name of the model
        dataset: Name of the source dataset. See :py:data:`.DATASETS`.
        start_time: Start time of forcing in UTC and ISO format string e.g. 'YYYY-MM-DDTHH:MM:SSZ'.
        end_time: End time of forcing in UTC and ISO format string e.g. 'YYYY-MM-DDTHH:MM:SSZ'.
        shape: Path to a shape file. Used for spatial selection.
        **model_specific_options: Model specific recipe settings. See `https://ewatercycle.readtherdocs.io/forcing_generate_options`_.

    Returns:
        Forcing object, e.g. :obj:`.lisflood.LisfloodForcing`
    """
    constructor = FORCING_CLASSES.get(target_model, None)
    if constructor is None:
        raise NotImplementedError(f'Target model `{target_model}` is not supported by the eWatercycle forcing generator')
    if model_specific_options is None:
        model_specific_options = {}
    forcing_info = constructor.generate(dataset, start_time, end_time, shape, **model_specific_options)
    forcing_info.save()
    return forcing_info


>>>>>>> bb7c780d
def load(directory):
    """Load previously generated or imported forcing data.

    Args:
        directory: forcing data directory; must contain
        `ewatercycle_forcing.yaml`

    Returns: Forcing object, e.g. :obj:`.marrmot.MarrmotForcing`
    """
    yaml = YAML()
    source = Path(directory) / 'ewatercycle_forcing.yaml'
    # TODO give nicer error
    yaml.register_class(DefaultForcing)
    for forcing_cls in FORCING_CLASSES.values():
        yaml.register_class(forcing_cls)
    forcing_info = yaml.load(source)
    forcing_info.directory = str(Path(directory).expanduser().resolve())
    return forcing_info


# Or load_custom , load_external, load_???., from_external, import_forcing,
def load_foreign(target_model,
                 start_time: str,
                 end_time: str,
                 directory: str = '.',
                 shape: str = None,
                 forcing_info: Optional[Dict] = None) -> DefaultForcing:
    """Load existing forcing data generated from an external source.

    Args:
        target_model: Name of the hydrological model for which the forcing will
        be used
        start_time: Start time of forcing in UTC and ISO format string e.g.
            'YYYY-MM-DDTHH:MM:SSZ'.
        end_time: End time of forcing in UTC and ISO format string e.g.
            'YYYY-MM-DDTHH:MM:SSZ'.
        directory: forcing data directory
        shape: Path to a shape file. Used for spatial selection.
        forcing_info: Dictionary with model-specific information about forcing
            data. See below for the available options for each model.

    Returns:
        Forcing object, e.g. :obj:`.hype.HypeForcing`

    Examples:

        For Marrmot

        .. code-block:: python

          from ewatercycle.forcing import load_foreign

          forcing = load_foreign('marmot',
                                 directory='/data/marrmot-forcings-case1',
                                 start_time='1989-01-02T00:00:00Z',
                                 end_time='1999-01-02T00:00:00Z',
                                 forcing_info={
                                     'forcing_file': 'marrmot-1989-1999.mat'
                                 })

        For LisFlood

        .. code-block:: python

          from ewatercycle.forcing import load_foreign

          forcing = load_foreign(target_model='lisflood',
                                 directory='/data/lisflood-forcings-case1',
                                 start_time='1989-01-02T00:00:00Z',
                                 end_time='1999-01-02T00:00:00Z',
                                 forcing_info={
                                     'PrefixPrecipitation': 'tp.nc',
                                     'PrefixTavg': 'ta.nc',
                                     'PrefixE0': 'e.nc',
                                     'PrefixES0': 'es.nc',
                                     'PrefixET0': 'et.nc'
                                 })

    Model-specific forcing info:
    """
    constructor = FORCING_CLASSES.get(target_model, None)
    if constructor is None:
        raise NotImplementedError(
            f'Target model `{target_model}` is not supported by the '
            'eWatercycle forcing generator')
    return constructor(start_time, end_time, directory, shape, **forcing_info)


def generate(target_model: str,
             dataset: str,
             start_time: str,
             end_time: str,
             shape: str,
             model_specific_options: Optional[Dict] = None) -> DefaultForcing:
    """Generate forcing data with ESMValTool.

    Args:
        target_model: Name of the model
        dataset: Name of the source dataset. See :py:data:`.DATASETS`.
        start_time: Start time of forcing in UTC and ISO format string e.g.
            'YYYY-MM-DDTHH:MM:SSZ'.
        end_time: End time of forcing in UTC and ISO format string e.g.
            'YYYY-MM-DDTHH:MM:SSZ'.
        shape: Path to a shape file. Used for spatial selection.
        model_specific_options: Dictionary with model-specific recipe settings.
            See below for the available options for each model.

    Returns:
        Forcing object, e.g. :obj:`.lisflood.LisfloodForcing`


    Model-specific options that can be passed to `generate`:
    """
    constructor = FORCING_CLASSES.get(target_model, None)
    if constructor is None:
        raise NotImplementedError(
            f'Target model `{target_model}` is not supported by the '
            'eWatercycle forcing generator')
    if model_specific_options is None:
        return constructor.generate(dataset, start_time, end_time, shape)
    forcing_info = constructor.generate(dataset, start_time, end_time, shape,
                                        **model_specific_options)
    forcing_info.save()
    return forcing_info


# Append docstrings of with model-specific options to existing docstring
load_foreign.__doc__ += "".join(
    [f"\n    {k}: {v.__init__.__doc__}" for k, v in FORCING_CLASSES.items()])

generate.__doc__ += "".join(
    [f"\n    {k}: {v.generate.__doc__}" for k, v in FORCING_CLASSES.items()])<|MERGE_RESOLUTION|>--- conflicted
+++ resolved
@@ -15,38 +15,6 @@
 }
 
 
-<<<<<<< HEAD
-=======
-def generate(target_model: str,
-             dataset: str,
-             start_time: str,
-             end_time: str,
-             shape: str,
-             model_specific_options: Optional[Dict] = None) -> DefaultForcing:
-    """Generate forcing data with ESMValTool.
-
-    Args:
-        target_model: Name of the model
-        dataset: Name of the source dataset. See :py:data:`.DATASETS`.
-        start_time: Start time of forcing in UTC and ISO format string e.g. 'YYYY-MM-DDTHH:MM:SSZ'.
-        end_time: End time of forcing in UTC and ISO format string e.g. 'YYYY-MM-DDTHH:MM:SSZ'.
-        shape: Path to a shape file. Used for spatial selection.
-        **model_specific_options: Model specific recipe settings. See `https://ewatercycle.readtherdocs.io/forcing_generate_options`_.
-
-    Returns:
-        Forcing object, e.g. :obj:`.lisflood.LisfloodForcing`
-    """
-    constructor = FORCING_CLASSES.get(target_model, None)
-    if constructor is None:
-        raise NotImplementedError(f'Target model `{target_model}` is not supported by the eWatercycle forcing generator')
-    if model_specific_options is None:
-        model_specific_options = {}
-    forcing_info = constructor.generate(dataset, start_time, end_time, shape, **model_specific_options)
-    forcing_info.save()
-    return forcing_info
-
-
->>>>>>> bb7c780d
 def load(directory):
     """Load previously generated or imported forcing data.
 
@@ -166,7 +134,7 @@
             f'Target model `{target_model}` is not supported by the '
             'eWatercycle forcing generator')
     if model_specific_options is None:
-        return constructor.generate(dataset, start_time, end_time, shape)
+        model_specific_options = {}
     forcing_info = constructor.generate(dataset, start_time, end_time, shape,
                                         **model_specific_options)
     forcing_info.save()
