--- conflicted
+++ resolved
@@ -40,11 +40,7 @@
     bmipy
     cftime
     esmvaltool>=2.4.0
-<<<<<<< HEAD
-    grpc4bmi>=0.2.16,<0.3
-=======
     grpc4bmi@git+https://github.com/eWaterCycle/grpc4bmi@bmi2
->>>>>>> 93c571e5
     grpcio
     hydrostats
     matplotlib>=3.5.0
