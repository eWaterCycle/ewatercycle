from collections import OrderedDict
from pathlib import Path

import pytest

from ewatercycle.parametersetdb import build_from_urls


@pytest.fixture
def yaml_config_url():
    return "data:text/plain,data: data/PEQ_Hupsel.dat\nparameters:\n  cW: 200\n  cV: 4\n  cG: 5.0e+6\n  cQ: 10\n  cS: 4\n  dG0: 1250\n  cD: 1500\n  aS: 0.01\n  st: loamy_sand\nstart: 367416 # 2011120000\nend: 368904 # 2012020000\nstep: 1\n"


@pytest.fixture
def yaml_config():
    return OrderedDict([
            ('data', 'data/PEQ_Hupsel.dat'),
            ('parameters', OrderedDict([
                ('cW', 200),
                ('cV', 4),
                ('cG', 5000000.0),
                ('cQ', 10),
                ('cS', 4),
                ('dG0', 1250),
                ('cD', 1500),
                ('aS', 0.01),
                ('st', 'loamy_sand')
            ])),
            ('start', 367416),
            ('end', 368904),
            ('step', 1)
        ])


@pytest.fixture
def sample_parameterset(yaml_config_url):
    return build_from_urls(
        config_format='yaml', config_url=yaml_config_url,
        datafiles_format='svn', datafiles_url='http://example.com',
    )


@pytest.fixture
def sample_shape():
<<<<<<< HEAD
    p = Path(__file__) / '..' / 'models' / 'data' / 'Rhine' / 'Rhine.shp'
    return str(p.expanduser().resolve())
=======
    return str(Path(__file__) / 'models' / 'data' / 'Rhine' / 'Rhine.shp')


@pytest.fixture
def sample_marrmot_forcing_file():
    # Downloaded from
    # https://github.com/wknoben/MARRMoT/blob/master/BMI/Config/BMI_testcase_m01_BuffaloRiver_TN_USA.mat
    return str(Path(__file__) / 'models' / 'data' / 'BMI_testcase_m01_BuffaloRiver_TN_USA.mat')
>>>>>>> 4675a882
<|MERGE_RESOLUTION|>--- conflicted
+++ resolved
@@ -42,10 +42,6 @@
 
 @pytest.fixture
 def sample_shape():
-<<<<<<< HEAD
-    p = Path(__file__) / '..' / 'models' / 'data' / 'Rhine' / 'Rhine.shp'
-    return str(p.expanduser().resolve())
-=======
     return str(Path(__file__) / 'models' / 'data' / 'Rhine' / 'Rhine.shp')
 
 
@@ -53,5 +49,4 @@
 def sample_marrmot_forcing_file():
     # Downloaded from
     # https://github.com/wknoben/MARRMoT/blob/master/BMI/Config/BMI_testcase_m01_BuffaloRiver_TN_USA.mat
-    return str(Path(__file__) / 'models' / 'data' / 'BMI_testcase_m01_BuffaloRiver_TN_USA.mat')
->>>>>>> 4675a882
+    return str(Path(__file__) / 'models' / 'data' / 'BMI_testcase_m01_BuffaloRiver_TN_USA.mat')