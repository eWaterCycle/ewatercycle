--- conflicted
+++ resolved
@@ -47,12 +47,8 @@
         cfg_file, cfg_dir = model.setup()
         return model, cfg_file, cfg_dir
 
-<<<<<<< HEAD
     def test_parameters(self, model):
 
-=======
-    def test_parameters(self, model, forcing_file):
->>>>>>> 911f4490
         expected = [
             ('maximum_soil_moisture_storage', 10.0),
             ('initial_soil_moisture_storage', 5.0),
