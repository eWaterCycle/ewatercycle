--- conflicted
+++ resolved
@@ -22,7 +22,6 @@
 
 class TestWithDefaultsAndExampleData:
     @pytest.fixture
-<<<<<<< HEAD
     def generate_forcing(self):
         # Downloaded from
         # https://github.com/wknoben/MARRMoT/blob/master/BMI/Config/BMI_testcase_m01_BuffaloRiver_TN_USA.mat
@@ -34,10 +33,9 @@
                                     'forcing_file': 'BMI_testcase_m01_BuffaloRiver_TN_USA.mat'
                                 })
         return forcing
-=======
+
     def forcing_file(self, sample_marrmot_forcing_file):
         return sample_marrmot_forcing_file
->>>>>>> 4675a882
 
     @pytest.fixture
     def model(self, generate_forcing, mocked_config):
