import logging
import weakref
from os import PathLike
from pathlib import Path
from typing import Any, Iterable, Tuple
from unittest.mock import patch
from datetime import datetime, timezone

import numpy as np
import pytest
import xarray as xr
from basic_modeling_interface import Bmi
from numpy.testing import assert_array_equal

from ewatercycle import CFG
from ewatercycle.config import DEFAULT_CONFIG
from ewatercycle.models.abstract import AbstractModel
from ewatercycle.parameter_sets import ParameterSet


@pytest.fixture
def setup_config(tmp_path):
    CFG['parameterset_dir'] = tmp_path
    CFG['ewatercycle_config'] = tmp_path / 'ewatercycle.yaml'
    yield CFG
    CFG['ewatercycle_config'] = DEFAULT_CONFIG
    CFG.reload()


class MockedModel(AbstractModel):
    available_versions = ('0.4.2',)

    def __init__(self, version: str = '0.4.2', parameter_set: ParameterSet = None):
        super().__init__(version, parameter_set)

    def setup(self, *args, **kwargs) -> Tuple[PathLike, PathLike]:
        if 'bmi' in kwargs:
            # sub-class of AbstractModel should construct bmi
            # using grpc4bmi Docker or Singularity client
            self.bmi = kwargs['bmi']
        return Path('foobar.cfg'), Path('.')

    def get_value_as_xarray(self, name: str) -> xr.DataArray:
        return xr.DataArray(
            data=[[1.0, 2.0], [3.0, 4.0]],
            coords={
                "latitude": [42.25, 42.21],
                "longitude": [-99.83, -99.32],
                "time": '2014-09-06'},
            dims=["longitude", "latitude"],
            name='Temperature',
            attrs=dict(units="degC"),
        )

    def _coords_to_indices(self, name: str, lat: Iterable[float], lon: Iterable[float]) -> Tuple[
        Iterable[int], Iterable[float], Iterable[float]]:
        return np.array([0]), np.array([-99.83]), np.array([42.25])

    @property
    def parameters(self) -> Iterable[Tuple[str, Any]]:
        return [('area', 42)]


@pytest.fixture
@patch('basic_modeling_interface.Bmi')
def bmi(MockedBmi):
    mocked_bmi = MockedBmi()
    mocked_bmi.get_start_time.return_value = 42.0
    mocked_bmi.get_current_time.return_value = 43.0
    mocked_bmi.get_end_time.return_value = 44.0
    mocked_bmi.get_time_units.return_value = 'days since 1970-01-01 00:00:00.0 00:00'
    return mocked_bmi


@pytest.fixture
def model(bmi: Bmi):
    m = MockedModel()
    m.setup(bmi=bmi)
    return m


def test_construct():
    with pytest.raises(TypeError) as excinfo:
        AbstractModel(version='0.4.2')
    msg = str(excinfo.value)
    assert "Can't instantiate abstract class" in msg
    assert 'setup' in msg
    assert 'parameters' in msg


def test_construct_with_unsupported_version():
    with pytest.raises(ValueError) as excinfo:
        MockedModel(version='1.2.3')

    assert "Supplied version 1.2.3 is not supported by this model. Available versions are ('0.4.2',)." in str(excinfo.value)


def test_setup(model):
    result = model.setup()

    expected = Path('foobar.cfg'), Path('.')
    assert result == expected


def test_initialize(model: MockedModel, bmi):
    config_file = 'foobar.cfg'
    model.initialize(config_file)

    bmi.initialize.assert_called_once_with(config_file)


def test_finalize(model: MockedModel, bmi):
    model.finalize()

    bmi.finalize.assert_called_once_with()


def test_finalize_resets_bmi(model: MockedModel, bmi):
    model.finalize()

    with pytest.raises(AttributeError) as excinfo:
        model.bmi

    assert "has no attribute 'bmi'" in str(excinfo.value)


def test_update(model: MockedModel, bmi):
    model.update()

    bmi.update.assert_called_once_with()


def test_get_value(bmi, model: MockedModel):
    expected = np.array([[1.0, 2.0], [3.0, 4.0]])
    bmi.get_value.return_value = expected

    value = model.get_value('discharge')

    assert_array_equal(value, expected)


def test_get_value_at_coords(bmi, model: MockedModel):
    expected = np.array([1.0])
    bmi.get_value_at_indices.return_value = expected

    value = model.get_value_at_coords('discharge', [-99.83], [42.25])

    assert_array_equal(value, expected)


def test_set_value(model: MockedModel, bmi):
    value = np.array([1.0, 2.0])
    model.set_value('precipitation', value)

    bmi.set_value.assert_called_once_with('precipitation', value)


def test_set_value_at_coords(model: MockedModel, bmi):
    value = np.array([1.0])
    model.set_value_at_coords('precipitation', [-99.83], [42.25], value)

    bmi.set_value_at_indices.assert_called_once_with('precipitation', [0], value)


def test_start_time(model: MockedModel):
    time = model.start_time

    assert time == pytest.approx(42.0)


def test_end_time(model: MockedModel):
    time = model.end_time

    assert time == pytest.approx(44.0)


def test_time(model: MockedModel):
    time = model.time

    assert time == pytest.approx(43.0)


def test_time_units(model: MockedModel):
    units = model.time_units

    assert units == 'days since 1970-01-01 00:00:00.0 00:00'


def test_time_step(bmi, model: MockedModel):
    bmi.get_time_step.return_value = 1.0

    step = model.time_step

    assert step == pytest.approx(1.0)


def test_output_var_names(bmi, model: MockedModel):
    bmi.get_output_var_names.return_value = ('discharge',)

    names = model.output_var_names

    assert names == ('discharge',)


def test_get_value_as_xarray(model: MockedModel):
    expected = xr.DataArray(
        data=[[1.0, 2.0], [3.0, 4.0]],
        coords={
            "latitude": [42.25, 42.21],
            "longitude": [-99.83, -99.32],
            "time": '2014-09-06'},
        dims=["longitude", "latitude"],
        name='Temperature',
        attrs=dict(units="degC"),
    )

    dataarray = model.get_value_as_xarray("Temperature")

    xr.testing.assert_equal(dataarray, expected)


<<<<<<< HEAD
def start_time_as_isostr(model: MockedModel):
    actual = model.start_time_as_isostr

    expected = '1970-02-12T00:00:00Z'
    assert expected == actual


def end_time_as_isostr(model: MockedModel):
    actual = model.end_time_as_isostr

    expected = '1970-02-14T00:00:00Z'
    assert expected == actual


def time_as_isostr(model: MockedModel):
    actual = model.time_as_isostr

    expected = '1970-02-13T00:00:00Z'
    assert expected == actual


def start_time_as_datetime(model: MockedModel):
    actual = model.start_time_as_isostr

    expected = datetime(1970, 2, 12,  tzinfo=timezone.utc)
    assert expected == actual


def end_time_as_datetime(model: MockedModel):
    actual = model.end_time_as_isostr

    expected = datetime(1970, 2, 14,  tzinfo=timezone.utc)
    assert expected == actual


def time_as_datetime(model: MockedModel):
    actual = model.time_as_isostr

    expected = datetime(1970, 2, 13,  tzinfo=timezone.utc)
    assert expected == actual
=======
def test_delete_model_resets_bmi():

    class Object():
        """Target for weakref finalizer."""
        pass

    # Cannot use the `model` fixture, it doesn't play well with weakref
    thismodel = MockedModel()
    thismodel.setup(bmi=Object())
    bmiref = weakref.finalize(thismodel.bmi, print, "Bmi got destroyed")

    assert bmiref.alive
    del thismodel
    assert not bmiref.alive
>>>>>>> c8fc3776


class TestCheckParameterSet:
    def test_correct_version(self, setup_config):
        ps = ParameterSet(
            name='justatest',
            directory='justatest',
            config='justatest/config.ini',
            target_model='mockedmodel',  # == lowered class name
            supported_model_versions={'0.4.2'}
        )
        m = MockedModel(parameter_set=ps)
        assert m.parameter_set == ps

    def test_wrong_model(self, setup_config):
        ps = ParameterSet(
            name='justatest',
            directory='justatest',
            config='justatest/config.ini',
            target_model='wrongmodel',
            supported_model_versions={'0.4.2'}
        )
        with pytest.raises(ValueError) as excinfo:
            MockedModel(parameter_set=ps)

        expected = 'Parameter set has wrong target model'
        assert expected in str(excinfo.value)

    def test_any_version(self, caplog, setup_config):
        ps = ParameterSet(
            name='justatest',
            directory='justatest',
            config='justatest/config.ini',
            target_model='mockedmodel',  # == lowered class name
            supported_model_versions=set()
        )
        with caplog.at_level(logging.INFO):
            MockedModel(parameter_set=ps)

        expected = 'is not explicitly listed in the supported model versions'
        assert expected in caplog.text

    def test_unsupported_version(self, setup_config):
        ps = ParameterSet(
            name='justatest',
            directory='justatest',
            config='justatest/config.ini',
            target_model='mockedmodel',
            supported_model_versions={'1.2.3'}
        )
        with pytest.raises(ValueError) as excinfo:
            MockedModel(parameter_set=ps)

        expected = 'Parameter set is not compatible with version'
        assert expected in str(excinfo.value)<|MERGE_RESOLUTION|>--- conflicted
+++ resolved
@@ -219,7 +219,6 @@
     xr.testing.assert_equal(dataarray, expected)
 
 
-<<<<<<< HEAD
 def start_time_as_isostr(model: MockedModel):
     actual = model.start_time_as_isostr
 
@@ -260,7 +259,8 @@
 
     expected = datetime(1970, 2, 13,  tzinfo=timezone.utc)
     assert expected == actual
-=======
+
+
 def test_delete_model_resets_bmi():
 
     class Object():
@@ -275,7 +275,6 @@
     assert bmiref.alive
     del thismodel
     assert not bmiref.alive
->>>>>>> c8fc3776
 
 
 class TestCheckParameterSet:
