<<<<<<< HEAD
import weakref
=======
import logging
>>>>>>> 911f4490
from os import PathLike
from pathlib import Path
from typing import Any, Iterable, Tuple
from unittest.mock import patch

import numpy as np
import pytest
import xarray as xr
from basic_modeling_interface import Bmi
from numpy.testing import assert_array_equal

from ewatercycle import CFG
from ewatercycle.config import DEFAULT_CONFIG
from ewatercycle.models.abstract import AbstractModel
from ewatercycle.parameter_sets import ParameterSet


@pytest.fixture
def setup_config(tmp_path):
    CFG['parameterset_dir'] = tmp_path
    CFG['ewatercycle_config'] = tmp_path / 'ewatercycle.yaml'
    yield CFG
    CFG['ewatercycle_config'] = DEFAULT_CONFIG
    CFG.reload()


class MockedModel(AbstractModel):
    available_versions = ('0.4.2',)

    def __init__(self, version: str = '0.4.2', parameter_set: ParameterSet = None):
        super().__init__(version, parameter_set)

    def setup(self, *args, **kwargs) -> Tuple[PathLike, PathLike]:
        if 'bmi' in kwargs:
            # sub-class of AbstractModel should construct bmi
            # using grpc4bmi Docker or Singularity client
            self.bmi = kwargs['bmi']
        return Path('foobar.cfg'), Path('.')

    def get_value_as_xarray(self, name: str) -> xr.DataArray:
        return xr.DataArray(
            data=[[1.0, 2.0], [3.0, 4.0]],
            coords={
                "latitude": [42.25, 42.21],
                "longitude": [-99.83, -99.32],
                "time": '2014-09-06'},
            dims=["longitude", "latitude"],
            name='Temperature',
            attrs=dict(units="degC"),
        )

    def _coords_to_indices(self, name: str, lat: Iterable[float], lon: Iterable[float]) -> Tuple[
        Iterable[int], Iterable[float], Iterable[float]]:
        return np.array([0]), np.array([-99.83]), np.array([42.25])

    @property
    def parameters(self) -> Iterable[Tuple[str, Any]]:
        return [('area', 42)]


@pytest.fixture
@patch('basic_modeling_interface.Bmi')
def bmi(MockedBmi):
    return MockedBmi()


@pytest.fixture
def model(bmi: Bmi):
    m = MockedModel()
    m.setup(bmi=bmi)
    return m


def test_construct():
    with pytest.raises(TypeError) as excinfo:
        AbstractModel(version='0.4.2')
    msg = str(excinfo.value)
    assert "Can't instantiate abstract class" in msg
    assert 'setup' in msg
    assert 'parameters' in msg


def test_construct_with_unsupported_version():
    with pytest.raises(ValueError) as excinfo:
        MockedModel(version='1.2.3')

    assert "Supplied version 1.2.3 is not supported by this model. Available versions are ('0.4.2',)." in str(excinfo.value)


def test_setup(model):
    result = model.setup()

    expected = Path('foobar.cfg'), Path('.')
    assert result == expected


def test_initialize(model: MockedModel, bmi):
    config_file = 'foobar.cfg'
    model.initialize(config_file)

    bmi.initialize.assert_called_once_with(config_file)


def test_finalize(model: MockedModel, bmi):
    model.finalize()

    bmi.finalize.assert_called_once_with()


def test_finalize_resets_bmi(model: MockedModel, bmi):
    model.finalize()

    with pytest.raises(AttributeError) as excinfo:
        model.bmi

    assert "has no attribute 'bmi'" in str(excinfo.value)


def test_update(model: MockedModel, bmi):
    model.update()

    bmi.update.assert_called_once_with()


def test_get_value(bmi, model: MockedModel):
    expected = np.array([[1.0, 2.0], [3.0, 4.0]])
    bmi.get_value.return_value = expected

    value = model.get_value('discharge')

    assert_array_equal(value, expected)


def test_get_value_at_coords(bmi, model: MockedModel):
    expected = np.array([1.0])
    bmi.get_value_at_indices.return_value = expected

    value = model.get_value_at_coords('discharge', [-99.83], [42.25])

    assert_array_equal(value, expected)


def test_set_value(model: MockedModel, bmi):
    value = np.array([1.0, 2.0])
    model.set_value('precipitation', value)

    bmi.set_value.assert_called_once_with('precipitation', value)


def test_set_value_at_coords(model: MockedModel, bmi):
    value = np.array([1.0])
    model.set_value_at_coords('precipitation', [-99.83], [42.25], value)

    bmi.set_value_at_indices.assert_called_once_with('precipitation', [0], value)


def test_start_time(bmi, model: MockedModel):
    bmi.get_start_time.return_value = 42.0

    time = model.start_time

    assert time == pytest.approx(42.0)


def test_end_time(bmi, model: MockedModel):
    bmi.get_end_time.return_value = 42.0

    time = model.end_time

    assert time == pytest.approx(42.0)


def test_time(bmi, model: MockedModel):
    bmi.get_current_time.return_value = 42.0

    time = model.time

    assert time == pytest.approx(42.0)


def test_time_units(bmi, model: MockedModel):
    bmi.get_time_units.return_value = 'd'

    units = model.time_units

    assert units == 'd'


def test_time_step(bmi, model: MockedModel):
    bmi.get_time_step.return_value = 1.0

    step = model.time_step

    assert step == pytest.approx(1.0)


def test_output_var_names(bmi, model: MockedModel):
    bmi.get_output_var_names.return_value = ('discharge',)

    names = model.output_var_names

    assert names == ('discharge',)


def test_get_value_as_xarray(model: MockedModel):
    expected = xr.DataArray(
        data=[[1.0, 2.0], [3.0, 4.0]],
        coords={
            "latitude": [42.25, 42.21],
            "longitude": [-99.83, -99.32],
            "time": '2014-09-06'},
        dims=["longitude", "latitude"],
        name='Temperature',
        attrs=dict(units="degC"),
    )

    dataarray = model.get_value_as_xarray("Temperature")

    xr.testing.assert_equal(dataarray, expected)


<<<<<<< HEAD
def test_delete_model_resets_bmi():

    class Object():
        """Target for weakref finalizer."""
        pass

    # Cannot use the `model` fixture, it doesn't play well with weakref
    thismodel = MockedModel()
    thismodel.setup(bmi=Object())
    bmiref = weakref.finalize(thismodel.bmi, print, "Bmi got destroyed")

    assert bmiref.alive
    del thismodel
    assert not bmiref.alive
=======
class TestCheckParameterSet:
    def test_correct_version(self, setup_config):
        ps = ParameterSet(
            name='justatest',
            directory='justatest',
            config='justatest/config.ini',
            target_model='mockedmodel',  # == lowered class name
            supported_model_versions={'0.4.2'}
        )
        m = MockedModel(parameter_set=ps)
        assert m.parameter_set == ps

    def test_wrong_model(self, setup_config):
        ps = ParameterSet(
            name='justatest',
            directory='justatest',
            config='justatest/config.ini',
            target_model='wrongmodel',
            supported_model_versions={'0.4.2'}
        )
        with pytest.raises(ValueError) as excinfo:
            MockedModel(parameter_set=ps)

        expected = 'Parameter set has wrong target model'
        assert expected in str(excinfo.value)

    def test_any_version(self, caplog, setup_config):
        ps = ParameterSet(
            name='justatest',
            directory='justatest',
            config='justatest/config.ini',
            target_model='mockedmodel',  # == lowered class name
            supported_model_versions=set()
        )
        with caplog.at_level(logging.INFO):
            MockedModel(parameter_set=ps)

        expected = 'is not explicitly listed in the supported model versions'
        assert expected in caplog.text

    def test_unsupported_version(self, setup_config):
        ps = ParameterSet(
            name='justatest',
            directory='justatest',
            config='justatest/config.ini',
            target_model='mockedmodel',
            supported_model_versions={'1.2.3'}
        )
        with pytest.raises(ValueError) as excinfo:
            MockedModel(parameter_set=ps)

        expected = 'Parameter set is not compatible with version'
        assert expected in str(excinfo.value)
>>>>>>> 911f4490
<|MERGE_RESOLUTION|>--- conflicted
+++ resolved
@@ -1,8 +1,5 @@
-<<<<<<< HEAD
+import logging
 import weakref
-=======
-import logging
->>>>>>> 911f4490
 from os import PathLike
 from pathlib import Path
 from typing import Any, Iterable, Tuple
@@ -224,7 +221,6 @@
     xr.testing.assert_equal(dataarray, expected)
 
 
-<<<<<<< HEAD
 def test_delete_model_resets_bmi():
 
     class Object():
@@ -239,7 +235,8 @@
     assert bmiref.alive
     del thismodel
     assert not bmiref.alive
-=======
+
+
 class TestCheckParameterSet:
     def test_correct_version(self, setup_config):
         ps = ParameterSet(
@@ -292,5 +289,4 @@
             MockedModel(parameter_set=ps)
 
         expected = 'Parameter set is not compatible with version'
-        assert expected in str(excinfo.value)
->>>>>>> 911f4490
+        assert expected in str(excinfo.value)