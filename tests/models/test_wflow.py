--- conflicted
+++ resolved
@@ -27,7 +27,7 @@
     def get_grid_x(self, grid_id):
         return np.array([45.0, 46.0, 47.0])  # x are lats in wflow
 
-    def get_grid_y(self, grid_id):   # y are lons in wflow
+    def get_grid_y(self, grid_id):  # y are lons in wflow
         return np.array([5.0, 6.0])
 
     def get_grid_spacing(self, grid_id):
@@ -40,19 +40,11 @@
 
 @pytest.fixture
 def mocked_config(tmp_path):
-<<<<<<< HEAD
     CFG["output_dir"] = tmp_path
     CFG["container_engine"] = "singularity"
     CFG["singularity_dir"] = tmp_path
-    CFG["parameterset_dir"] = tmp_path / "psr"
+    CFG["parameterset_dir"] = tmp_path / "wflow_testcase"
     CFG["parameter_sets"] = {}
-=======
-    CFG['output_dir'] = tmp_path
-    CFG['container_engine'] = 'singularity'
-    CFG['singularity_dir'] = tmp_path
-    CFG['parameterset_dir'] = tmp_path / 'wflow_testcase'
-    CFG['parameter_sets'] = {}
->>>>>>> 673a0690
 
 
 @pytest.fixture
@@ -102,7 +94,8 @@
             "  supported_model_versions=set()",
             "Forcing = ",
             "  None",
-        ])
+        ]
+    )
     assert actual == expected
 
 
@@ -113,12 +106,7 @@
         mocked_datetime.now.return_value = datetime(2021, 1, 2, 3, 4, 5)
 
         cfg_file, cfg_dir = model.setup()
-<<<<<<< HEAD
-
     expected_cfg_dir = CFG["output_dir"] / "wflow_20210102_030405"
-=======
-    expected_cfg_dir = CFG['output_dir'] / 'wflow_20210102_030405'
->>>>>>> 673a0690
     assert cfg_dir == str(expected_cfg_dir)
     assert cfg_file == str(expected_cfg_dir / "wflow_ewatercycle.ini")
 
