from pathlib import Path
from textwrap import dedent

import pytest
from pydantic import ValidationError

from ewatercycle import CFG
<<<<<<< HEAD
from ewatercycle.config._config_object import Configuration
=======
from ewatercycle.config import Configuration
>>>>>>> 0b9554fc


def test_config_object():
    """Test that the config is of the right type."""
    assert isinstance(CFG, Configuration)


def test_singularity_dir_is_deprecated(tmp_path):
    with pytest.warns(
        DeprecationWarning, match="singularity_dir field has been deprecated"
    ):
        config = Configuration(**{"singularity_dir": tmp_path})

        assert config.apptainer_dir == tmp_path
        assert config.singularity_dir is None


@pytest.fixture
def example_grdc_location(tmp_path):
    grdc_location = tmp_path / "grdc"
    grdc_location.mkdir()
    return grdc_location


@pytest.fixture
def example_config_file(tmp_path, example_grdc_location):
    config_file = tmp_path / "ewatercycle.yaml"
    config_file.write_text(
        dedent(
            f"""\
        grdc_location: {example_grdc_location}
        """
        )
    )
    return config_file


def test_load_from_file(example_grdc_location, example_config_file):
    config = Configuration()

    config.load_from_file(example_config_file)

    expected = Configuration(
        grdc_location=example_grdc_location, ewatercycle_config=example_config_file
    )
    assert config == expected


def test_load_from_file_given_bad_path():
    config_file = Path("/path/that/does/not/exist")
    config = Configuration()

    with pytest.raises(FileNotFoundError):
        config.load_from_file(config_file)


def test_load_from_file_bad_path_returns_eror_with_config_file_in_loc(tmp_path):
    config = Configuration()
    config_file = tmp_path / "ewatercycle.yaml"
    config_file.write_text(
        dedent(
            f"""\
        grdc_location: /a/directory/that/does/not/exist
        """
        )
    )

    with pytest.raises(ValidationError) as exc_info:
        config.load_from_file(config_file)

    errors = exc_info.value.errors()
    expected = [
        {
            "ctx": {"path": "/a/directory/that/does/not/exist"},
            "loc": (f"{config_file}:grdc_location",),
            "msg": 'file or directory at path "/a/directory/that/does/not/exist" does not exist',
            "type": "value_error.path.not_exists",
        }
    ]
    assert errors == expected


def test_reload_from_default(tmp_path):
    config = Configuration()
    config.grdc_location = tmp_path

    config.reload()

    assert config.grdc_location == Path(".")


def test_reload_from_file(tmp_path, example_grdc_location, example_config_file):
    config = Configuration(ewatercycle_config=example_config_file)
    config.grdc_location = tmp_path

    config.reload()

    assert config.grdc_location == example_grdc_location


def test_save_to_file_given_path(tmp_path: Path):
    config = Configuration()
    config_file = tmp_path / "ewatercycle.yaml"

    config.save_to_file(config_file)

    content = config_file.read_text()
    expected = dedent(
        """\
        apptainer_dir: .
        container_engine: docker
        grdc_location: .
        output_dir: .
        parameter_sets: {}
        parameterset_dir: .
        """
    )
    assert content == expected


def test_dump_to_yaml():
    config = Configuration()
    content = config.dump_to_yaml()

    expected = dedent(
        """\
        apptainer_dir: .
        container_engine: docker
        grdc_location: .
        output_dir: .
        parameter_sets: {}
        parameterset_dir: .
        """
    )
    assert content == expected


def test_prepend_root_to_parameterset_paths_given_relative_paths(tmp_path: Path):
    parameterset_dir = tmp_path / "psr"
    parameterset_dir.mkdir()
    ps1_dir = parameterset_dir / "ps1"
    ps1_dir.mkdir()
    ps1_config = ps1_dir / "config.ini"
    ps1_config.write_text("something")
    parameter_sets = {"ps1": {"directory": "ps1", "config": "ps1/config.ini"}}

    config = Configuration(
        parameterset_dir=parameterset_dir, parameter_sets=parameter_sets
    )

    ps1 = config.parameter_sets["ps1"]
    assert ps1.directory == ps1_dir
    assert ps1.config == ps1_config


def test_prepend_root_to_parameterset_paths_given_absolute_paths(tmp_path: Path):
    parameterset_dir = tmp_path / "psr"
    parameterset_dir.mkdir()
    ps1_dir = parameterset_dir / "ps1"
    ps1_dir.mkdir()
    ps1_config = ps1_dir / "config.ini"
    ps1_config.write_text("something")
    parameter_sets = {
        "ps1": {
            "directory": str(ps1_dir.absolute()),
            "config": str(ps1_config.absolute()),
        }
    }

    config = Configuration(
        parameterset_dir=parameterset_dir, parameter_sets=parameter_sets
    )

    ps1 = config.parameter_sets["ps1"]
    assert ps1.directory == ps1_dir
    assert ps1.config == ps1_config


@pytest.mark.parametrize(
    "key,value,expected",
    [
        ("grdc_location", "/tmp", Path("/tmp")),
        ("grdc_location", "~/", Path("~/").expanduser()),
        ("grdc_location", Path("~/"), Path("~/").expanduser()),
        ("apptainer_dir", "~/", Path("~/").expanduser()),
        ("output_dir", "~/", Path("~/").expanduser()),
        ("parameterset_dir", "~/", Path("~/").expanduser()),
        # Unable to test ewatercycle_config as
        # we would need to create file in home dir.
        ("ewatercycle_config", None, None),
    ],
)
def test_expand_user(key, value, expected):
    config = Configuration(**{key: value})

    assert getattr(config, key) == expected<|MERGE_RESOLUTION|>--- conflicted
+++ resolved
@@ -5,11 +5,7 @@
 from pydantic import ValidationError
 
 from ewatercycle import CFG
-<<<<<<< HEAD
-from ewatercycle.config._config_object import Configuration
-=======
 from ewatercycle.config import Configuration
->>>>>>> 0b9554fc
 
 
 def test_config_object():
